// This file is part of Substrate.

// Copyright (C) 2019-2020 Parity Technologies (UK) Ltd.
// SPDX-License-Identifier: Apache-2.0

// Licensed under the Apache License, Version 2.0 (the "License");
// you may not use this file except in compliance with the License.
// You may obtain a copy of the License at
//
// 	http://www.apache.org/licenses/LICENSE-2.0
//
// Unless required by applicable law or agreed to in writing, software
// distributed under the License is distributed on an "AS IS" BASIS,
// WITHOUT WARRANTIES OR CONDITIONS OF ANY KIND, either express or implied.
// See the License for the specific language governing permissions and
// limitations under the License.

//! A set of election algorithms to be used with a substrate runtime, typically within the staking
//! sub-system. Notable implementation include:
//!
//! - [`seq_phragmen`]: Implements the Phragmén Sequential Method. An un-ranked, relatively fast
//!   election method that ensures PJR, but does not provide a constant factor approximation of the
//!   maximin problem.
//! - [`phragmms`]: Implements a hybrid approach inspired by Phragmén which is executed faster but
//!   it can achieve a constant factor approximation of the maximin problem, similar to that of the
//!   MMS algorithm.
//! - [`balance_solution`]: Implements the star balancing algorithm. This iterative process can
//!   push a solution toward being more `balances`, which in turn can increase its score.
//!
//! ### Terminology
//!
//! TODO
//!
//! More information can be found at: https://arxiv.org/abs/2004.12990

#![cfg_attr(not(feature = "std"), no_std)]

use sp_std::{
	prelude::*, collections::btree_map::BTreeMap, fmt::Debug, cmp::Ordering, rc::Rc, cell::RefCell,
};
use sp_arithmetic::{
	PerThing, Rational128, ThresholdOrd, InnerOf, Normalizable,
	traits::{Zero, Saturating, Bounded},
};

#[cfg(feature = "std")]
use serde::{Serialize, Deserialize};
#[cfg(feature = "std")]
use codec::{Encode, Decode};

#[cfg(test)]
mod mock;
#[cfg(test)]
mod tests;

mod phragmen;
mod balancing;
mod phragmms;
mod node;
mod reduce;
mod helpers;

pub use reduce::reduce;
pub use helpers::*;
pub use phragmen::*;
pub use phragmms::*;
pub use balancing::*;

// re-export the compact macro, with the dependencies of the macro.
#[doc(hidden)]
pub use codec;
#[doc(hidden)]
pub use sp_arithmetic;
pub use sp_npos_elections_compact::generate_compact_solution_type;

/// A trait to limit the number of votes per voter. The generated compact type will implement this.
pub trait VotingLimit {
	const LIMIT: usize;
}

/// an aggregator trait for a generic type of a voter/target identifier. This usually maps to
/// substrate's account id.
pub trait IdentifierT: Clone + Eq + Default + Ord + Debug + codec::Codec {}

impl<T: Clone + Eq + Default + Ord + Debug + codec::Codec> IdentifierT for T {}

/// The errors that might occur in the this crate and compact.
#[derive(Debug, Eq, PartialEq)]
pub enum Error {
	/// While going from compact to staked, the stake of all the edges has gone above the
	/// total and the last stake cannot be assigned.
	CompactStakeOverflow,
	/// The compact type has a voter who's number of targets is out of bound.
	CompactTargetOverflow,
	/// One of the index functions returned none.
	CompactInvalidIndex,
	/// An error occurred in some arithmetic operation.
	ArithmeticError(&'static str),
}

/// A type which is used in the API of this crate as a numeric weight of a vote, most often the
/// stake of the voter. It is always converted to [`ExtendedBalance`] for computation.
pub type VoteWeight = u64;

/// A type in which performing operations on vote weights are safe.
pub type ExtendedBalance = u128;

/// The score of an assignment. This can be computed from the support map via [`evaluate_support`].
pub type ElectionScore = [ExtendedBalance; 3];

/// A winner, with their respective approval stake.
pub type WithApprovalOf<A> = (A, ExtendedBalance);

/// A pointer to a candidate struct with interior mutability.
pub type CandidatePtr<A> = Rc<RefCell<Candidate<A>>>;

/// A candidate entity for the election.
#[derive(Debug, Clone, Default)]
pub struct Candidate<AccountId> {
	/// Identifier.
	who: AccountId,
	/// Score of the candidate.
	///
	/// Used differently in seq-phragmen and max-score.
	score: Rational128,
	/// Approval stake of the candidate. Merely the sum of all the voter's stake who approve this
	/// candidate.
	approval_stake: ExtendedBalance,
	/// The final stake of this candidate. Will be equal to a subset of approval stake.
	backed_stake: ExtendedBalance,
	/// True if this candidate is already elected in the current election.
	elected: bool,
	/// The round index at which this candidate was elected.
	round: usize,
}

/// A vote being casted by a [`Voter`] to a [`Candidate`] is an `Edge`.
#[derive(Clone, Default)]
pub struct Edge<AccountId> {
	/// Identifier of the target.
	///
	/// This is equivalent of `self.candidate.borrow().who`, yet it helps to avoid double borrow
	/// errors of the candidate pointer.
	who: AccountId,
	/// Load of this edge.
	load: Rational128,
	/// Pointer to the candidate.
	candidate: CandidatePtr<AccountId>,
	/// The weight (i.e. stake given to `who`) of this edge.
	weight: ExtendedBalance,
}

#[cfg(feature = "std")]
impl<A: IdentifierT> sp_std::fmt::Debug for Edge<A> {
	fn fmt(&self, f: &mut sp_std::fmt::Formatter<'_>) -> sp_std::fmt::Result {
		write!(f, "Edge({:?}, weight = {:?})", self.who, self.weight)
	}
}

/// A voter entity.
#[derive(Clone, Default)]
pub struct Voter<AccountId> {
	/// Identifier.
	who: AccountId,
	/// List of candidates approved by this voter.
	edges: Vec<Edge<AccountId>>,
	/// The stake of this voter.
	budget: ExtendedBalance,
	/// Load of the voter.
	load: Rational128,
}

#[cfg(feature = "std")]
impl<A: IdentifierT> std::fmt::Debug for Voter<A> {
	fn fmt(&self, f: &mut sp_std::fmt::Formatter<'_>) -> sp_std::fmt::Result {
		write!(f, "Voter({:?}, budget = {}, edges = {:?})", self.who, self.budget, self.edges)
	}
}

impl<AccountId: IdentifierT> Voter<AccountId> {
	/// Returns none if this voter does not have any non-zero distributions.
	///
	/// Note that this might create _un-normalized_ assignments, due to accuracy loss of `P`. Call
	/// site might compensate by calling `normalize()` on the returned `Assignment` as a
	/// post-precessing.
	pub fn into_assignment<P: PerThing>(self) -> Option<Assignment<AccountId, P>>
	where
		ExtendedBalance: From<InnerOf<P>>,
	{
		let who = self.who;
		let budget = self.budget;
		let distribution = self.edges.into_iter().filter_map(|e| {
			let per_thing = P::from_rational_approximation(e.weight, budget);
			// trim zero edges.
			if per_thing.is_zero() { None } else { Some((e.who, per_thing)) }
		}).collect::<Vec<_>>();

		if distribution.len() > 0 {
			Some(Assignment { who, distribution })
		} else {
			None
		}
	}

	/// Try and normalize the votes of self.
	///
	/// If the normalization is successful then `true` is returned.
	///
	/// ### Errors
	///
	/// This will return only if the internal `normalize` fails. This can happen if the sum of the
	/// weights exceeds `ExtendedBalance::max_value()`.
	pub fn try_normalize(&mut self) -> Result<(), &'static str> {
		let edge_weights = self.edges.iter().map(|e| e.weight).collect::<Vec<_>>();
		edge_weights.normalize(self.budget).map(|normalized| {
			// here we count on the fact that normalize does not change the order.
			for (edge, corrected) in self.edges.iter_mut().zip(normalized.into_iter()) {
				let mut candidate = edge.candidate.borrow_mut();
				// first, subtract the incorrect weight
				candidate.backed_stake = candidate.backed_stake.saturating_sub(edge.weight);
				edge.weight = corrected;
				// Then add the correct one again.
				candidate.backed_stake = candidate.backed_stake.saturating_add(edge.weight);
			}
		})
	}
}

/// Final result of the election.
#[derive(Debug)]
pub struct ElectionResult<AccountId, P: PerThing> {
	/// Just winners zipped with their approval stake. Note that the approval stake is merely the
	/// sub of their received stake and could be used for very basic sorting and approval voting.
	pub winners: Vec<WithApprovalOf<AccountId>>,
	/// Individual assignments. for each tuple, the first elements is a voter and the second
	/// is the list of candidates that it supports.
	pub assignments: Vec<Assignment<AccountId, P>>,
}

/// A voter's stake assignment among a set of targets, represented as ratios.
#[derive(Debug, Clone, Default)]
#[cfg_attr(feature = "std", derive(PartialEq, Eq, Encode, Decode))]
pub struct Assignment<AccountId, P: PerThing> {
	/// Voter's identifier.
	pub who: AccountId,
	/// The distribution of the voter's stake.
	pub distribution: Vec<(AccountId, P)>,
}

impl<AccountId: IdentifierT, P: PerThing> Assignment<AccountId, P>
where
	ExtendedBalance: From<InnerOf<P>>,
{
	/// Convert from a ratio assignment into one with absolute values aka. [`StakedAssignment`].
	///
	/// It needs `stake` which is the total budget of the voter. If `fill` is set to true,
	/// it _tries_ to ensure that all the potential rounding errors are compensated and the
	/// distribution's sum is exactly equal to the total budget, by adding or subtracting the
	/// remainder from the last distribution.
	///
	/// If an edge ratio is [`Bounded::min_value()`], it is dropped. This edge can never mean
	/// anything useful.
	pub fn into_staked(self, stake: ExtendedBalance) -> StakedAssignment<AccountId>
	where
		P: sp_std::ops::Mul<ExtendedBalance, Output = ExtendedBalance>,
	{
		let distribution = self.distribution
			.into_iter()
			.filter_map(|(target, p)| {
				// if this ratio is zero, then skip it.
				if p.is_zero() {
					None
				} else {
					// NOTE: this mul impl will always round to the nearest number, so we might both
					// overflow and underflow.
					let distribution_stake = p * stake;
					Some((target, distribution_stake))
				}
			})
			.collect::<Vec<(AccountId, ExtendedBalance)>>();

		StakedAssignment {
			who: self.who,
			distribution,
		}
	}

	/// Try and normalize this assignment.
	///
	/// If `Ok(())` is returned, then the assignment MUST have been successfully normalized to 100%.
	///
	/// ### Errors
	///
	/// This will return only if the internal `normalize` fails. This can happen if sum of
	/// `self.distribution.map(|p| p.deconstruct())` fails to fit inside `UpperOf<P>`. A user of
	/// this crate may statically assert that this can never happen and safely `expect` this to
	/// return `Ok`.
	pub fn try_normalize(&mut self) -> Result<(), &'static str> {
		self.distribution
			.iter()
			.map(|(_, p)| *p)
			.collect::<Vec<_>>()
			.normalize(P::one())
			.map(|normalized_ratios|
				self.distribution
					.iter_mut()
					.zip(normalized_ratios)
					.for_each(|((_, old), corrected)| { *old = corrected; })
			)
	}
}

/// A voter's stake assignment among a set of targets, represented as absolute values in the scale
/// of [`ExtendedBalance`].
#[derive(Debug, Clone, Default)]
#[cfg_attr(feature = "std", derive(PartialEq, Eq, Encode, Decode))]
pub struct StakedAssignment<AccountId> {
	/// Voter's identifier
	pub who: AccountId,
	/// The distribution of the voter's stake.
	pub distribution: Vec<(AccountId, ExtendedBalance)>,
}

impl<AccountId> StakedAssignment<AccountId> {
	/// Converts self into the normal [`Assignment`] type.
	///
	/// If `fill` is set to true, it _tries_ to ensure that all the potential rounding errors are
	/// compensated and the distribution's sum is exactly equal to 100%, by adding or subtracting
	/// the remainder from the last distribution.
	///
	/// NOTE: it is quite critical that this attempt always works. The data type returned here will
	/// potentially get used to create a compact type; a compact type requires sum of ratios to be
	/// less than 100% upon un-compacting.
	///
	/// If an edge stake is so small that it cannot be represented in `T`, it is ignored. This edge
	/// can never be re-created and does not mean anything useful anymore.
	pub fn into_assignment<P: PerThing>(self) -> Assignment<AccountId, P>
	where
		ExtendedBalance: From<InnerOf<P>>,
		AccountId: IdentifierT,
	{
		let stake = self.total();
		let distribution = self.distribution
			.into_iter()
			.filter_map(|(target, w)| {
				let per_thing = P::from_rational_approximation(w, stake);
				if per_thing == Bounded::min_value() {
					None
				} else {
					Some((target, per_thing))
				}
			})
			.collect::<Vec<(AccountId, P)>>();

		Assignment {
			who: self.who,
			distribution,
		}
	}

	/// Try and normalize this assignment.
	///
	/// If `Ok(())` is returned, then the assignment MUST have been successfully normalized to
	/// `stake`.
	///
	/// NOTE: current implementation of `.normalize` is almost safe to `expect()` upon. The only
	/// error case is when the input cannot fit in `T`, or the sum of input cannot fit in `T`.
	/// Sadly, both of these are dependent upon the implementation of `VoteLimit`, i.e. the limit
	/// of edges per voter which is enforced from upstream. Hence, at this crate, we prefer
	/// returning a result and a use the name prefix `try_`.
	pub fn try_normalize(&mut self, stake: ExtendedBalance) -> Result<(), &'static str> {
		self.distribution
			.iter()
			.map(|(_, ref weight)| *weight)
			.collect::<Vec<_>>()
			.normalize(stake)
			.map(|normalized_weights|
				self.distribution
					.iter_mut()
					.zip(normalized_weights.into_iter())
					.for_each(|((_, weight), corrected)| { *weight = corrected; })
			)
	}

	/// Get the total stake of this assignment (aka voter budget).
	pub fn total(&self) -> ExtendedBalance {
		self.distribution.iter().fold(Zero::zero(), |a, b| a.saturating_add(b.1))
	}
}

/// A structure to demonstrate the election result from the perspective of the candidate, i.e. how
/// much support each candidate is receiving.
///
/// This complements the [`ElectionResult`] and is needed to run the balancing post-processing.
///
/// This, at the current version, resembles the `Exposure` defined in the Staking pallet, yet
/// they do not necessarily have to be the same.
#[derive(Default, Debug)]
#[cfg_attr(feature = "std", derive(Serialize, Deserialize, Eq, PartialEq))]
pub struct Support<AccountId> {
	/// Total support.
	pub total: ExtendedBalance,
	/// Support from voters.
	pub voters: Vec<(AccountId, ExtendedBalance)>,
}

/// A linkage from a candidate and its [`Support`].
pub type SupportMap<A> = BTreeMap<A, Support<A>>;

<<<<<<< HEAD
=======
/// Perform election based on Phragmén algorithm.
///
/// Returns an `Option` the set of winners and their detailed support ratio from each voter if
/// enough candidates are provided. Returns `None` otherwise.
///
/// * `candidate_count`: number of candidates to elect.
/// * `minimum_candidate_count`: minimum number of candidates to elect. If less candidates exist,
///   `None` is returned.
/// * `initial_candidates`: candidates list to be elected from.
/// * `initial_voters`: voters list.
///
/// This function does not strip out candidates who do not have any backing stake. It is the
/// responsibility of the caller to make sure only those candidates who have a sensible economic
/// value are passed in. From the perspective of this function, a candidate can easily be among the
/// winner with no backing stake.
pub fn seq_phragmen<AccountId, R>(
	candidate_count: usize,
	minimum_candidate_count: usize,
	initial_candidates: Vec<AccountId>,
	initial_voters: Vec<(AccountId, VoteWeight, Vec<AccountId>)>,
) -> Option<ElectionResult<AccountId, R>> where
	AccountId: Default + Ord + Clone,
	R: PerThing,
{
	// return structures
	let mut elected_candidates: Vec<(AccountId, ExtendedBalance)>;
	let mut assigned: Vec<Assignment<AccountId, R>>;

	// used to cache and access candidates index.
	let mut c_idx_cache = BTreeMap::<AccountId, usize>::new();

	// voters list.
	let num_voters = initial_candidates.len() + initial_voters.len();
	let mut voters: Vec<Voter<AccountId>> = Vec::with_capacity(num_voters);

	// Iterate once to create a cache of candidates indexes. This could be optimized by being
	// provided by the call site.
	let mut candidates = initial_candidates
		.into_iter()
		.enumerate()
		.map(|(idx, who)| {
			c_idx_cache.insert(who.clone(), idx);
			Candidate { who, ..Default::default() }
		})
		.collect::<Vec<Candidate<AccountId>>>();

	// early return if we don't have enough candidates
	if candidates.len() < minimum_candidate_count { return None; }

	// collect voters. use `c_idx_cache` for fast access and aggregate `approval_stake` of
	// candidates.
	voters.extend(initial_voters.into_iter().map(|(who, voter_stake, votes)| {
		let mut edges: Vec<Edge<AccountId>> = Vec::with_capacity(votes.len());
		for v in votes {
			if edges.iter().any(|e| e.who == v) {
				// duplicate edge.
				continue;
			}
			if let Some(idx) = c_idx_cache.get(&v) {
				// This candidate is valid + already cached.
				candidates[*idx].approval_stake = candidates[*idx].approval_stake
					.saturating_add(voter_stake.into());
				edges.push(Edge { who: v.clone(), candidate_index: *idx, ..Default::default() });
			} // else {} would be wrong votes. We don't really care about it.
		}
		Voter {
			who,
			edges: edges,
			budget: voter_stake.into(),
			load: Rational128::zero(),
		}
	}));


	// we have already checked that we have more candidates than minimum_candidate_count.
	let to_elect = candidate_count.min(candidates.len());
	elected_candidates = Vec::with_capacity(candidate_count);
	assigned = Vec::with_capacity(candidate_count);

	// main election loop
	for _round in 0..to_elect {
		// loop 1: initialize score
		for c in &mut candidates {
			if !c.elected {
				// 1 / approval_stake == (DEN / approval_stake) / DEN. If approval_stake is zero,
				// then the ratio should be as large as possible, essentially `infinity`.
				if c.approval_stake.is_zero() {
					c.score = Rational128::from_unchecked(DEN, 0);
				} else {
					c.score = Rational128::from(DEN / c.approval_stake, DEN);
				}
			}
		}

		// loop 2: increment score
		for n in &voters {
			for e in &n.edges {
				let c = &mut candidates[e.candidate_index];
				if !c.elected && !c.approval_stake.is_zero() {
					let temp_n = multiply_by_rational(
						n.load.n(),
						n.budget,
						c.approval_stake,
					).unwrap_or_else(|_| Bounded::max_value());
					let temp_d = n.load.d();
					let temp = Rational128::from(temp_n, temp_d);
					c.score = c.score.lazy_saturating_add(temp);
				}
			}
		}

		// loop 3: find the best
		if let Some(winner) = candidates
			.iter_mut()
			.filter(|c| !c.elected)
			.min_by_key(|c| c.score)
		{
			// loop 3: update voter and edge load
			winner.elected = true;
			for n in &mut voters {
				for e in &mut n.edges {
					if e.who == winner.who {
						e.load = winner.score.lazy_saturating_sub(n.load);
						n.load = winner.score;
					}
				}
			}

			elected_candidates.push((winner.who.clone(), winner.approval_stake));
		} else {
			break
		}
	} // end of all rounds

	// update backing stake of candidates and voters
	for n in &mut voters {
		let mut assignment = Assignment {
			who: n.who.clone(),
			..Default::default()
		};
		for e in &mut n.edges {
			if elected_candidates.iter().position(|(ref c, _)| *c == e.who).is_some() {
				let per_bill_parts: R::Inner =
				{
					if n.load == e.load {
						// Full support. No need to calculate.
						R::ACCURACY
					} else {
						if e.load.d() == n.load.d() {
							// return e.load / n.load.
							let desired_scale: u128 = R::ACCURACY.saturated_into();
							let parts = multiply_by_rational(
								desired_scale,
								e.load.n(),
								n.load.n(),
							)
							// If result cannot fit in u128. Not much we can do about it.
							.unwrap_or_else(|_| Bounded::max_value());

							TryFrom::try_from(parts)
								// If the result cannot fit into R::Inner. Defensive only. This can
								// never happen. `desired_scale * e / n`, where `e / n < 1` always
								// yields a value smaller than `desired_scale`, which will fit into
								// R::Inner.
								.unwrap_or_else(|_| Bounded::max_value())
						} else {
							// defensive only. Both edge and voter loads are built from
							// scores, hence MUST have the same denominator.
							Zero::zero()
						}
					}
				};
				let per_thing = R::from_parts(per_bill_parts);
				assignment.distribution.push((e.who.clone(), per_thing));
			}
		}

		let len = assignment.distribution.len();
		if len > 0 {
			// To ensure an assertion indicating: no stake from the voter going to waste,
			// we add a minimal post-processing to equally assign all of the leftover stake ratios.
			let vote_count: R::Inner = len.saturated_into();
			let accuracy = R::ACCURACY;
			let mut sum: R::Inner = Zero::zero();
			assignment.distribution.iter().for_each(|a| sum = sum.saturating_add(a.1.deconstruct()));

			let diff = accuracy.saturating_sub(sum);
			let diff_per_vote = (diff / vote_count).min(accuracy);

			if !diff_per_vote.is_zero() {
				for i in 0..len {
					let current_ratio = assignment.distribution[i % len].1;
					let next_ratio = current_ratio
						.saturating_add(R::from_parts(diff_per_vote));
					assignment.distribution[i % len].1 = next_ratio;
				}
			}

			// `remainder` is set to be less than maximum votes of a voter (currently 16).
			// safe to cast it to usize.
			let remainder = diff - diff_per_vote * vote_count;
			for i in 0..remainder.saturated_into::<usize>() {
				let current_ratio = assignment.distribution[i % len].1;
				let next_ratio = current_ratio.saturating_add(R::from_parts(1u8.into()));
				assignment.distribution[i % len].1 = next_ratio;
			}
			assigned.push(assignment);
		}
	}

	Some(ElectionResult {
		winners: elected_candidates,
		assignments: assigned,
	})
}

>>>>>>> 8180062d
/// Build the support map from the given election result. It maps a flat structure like
///
/// ```nocompile
/// assignments: vec![
/// 	voter1, vec![(candidate1, w11), (candidate2, w12)],
/// 	voter2, vec![(candidate1, w21), (candidate2, w22)]
/// ]
/// ```
///
/// into a mapping of candidates and their respective support:
///
/// ```nocompile
///  SupportMap {
/// 	candidate1: Support {
/// 		own:0,
/// 		total: w11 + w21,
/// 		others: vec![(candidate1, w11), (candidate2, w21)]
///		},
/// 	candidate2: Support {
/// 		own:0,
/// 		total: w12 + w22,
/// 		others: vec![(candidate1, w12), (candidate2, w22)]
///		},
/// }
/// ```
///
/// The second returned flag indicates the number of edges who didn't corresponded to an actual
/// winner from the given winner set. A value in this place larger than 0 indicates a potentially
/// faulty assignment.
///
/// `O(E)` where `E` is the total number of edges.
pub fn build_support_map<AccountId>(
	winners: &[AccountId],
	assignments: &[StakedAssignment<AccountId>],
) -> (SupportMap<AccountId>, u32) where
	AccountId: IdentifierT,
{
	let mut errors = 0;
	// Initialize the support of each candidate.
	let mut supports = <SupportMap<AccountId>>::new();
	winners
		.iter()
		.for_each(|e| { supports.insert(e.clone(), Default::default()); });

	// build support struct.
	for StakedAssignment { who, distribution } in assignments.iter() {
		for (c, weight_extended) in distribution.iter() {
			if let Some(support) = supports.get_mut(c) {
				support.total = support.total.saturating_add(*weight_extended);
				support.voters.push((who.clone(), *weight_extended));
			} else {
				errors = errors.saturating_add(1);
			}
		}
	}
	(supports, errors)
}

/// Evaluate a support map. The returned tuple contains:
///
/// - Minimum support. This value must be **maximized**.
/// - Sum of all supports. This value must be **maximized**.
/// - Sum of all supports squared. This value must be **minimized**.
///
/// `O(E)` where `E` is the total number of edges.
pub fn evaluate_support<AccountId>(
	support: &SupportMap<AccountId>,
) -> ElectionScore {
	let mut min_support = ExtendedBalance::max_value();
	let mut sum: ExtendedBalance = Zero::zero();
	// NOTE: The third element might saturate but fine for now since this will run on-chain and need
	// to be fast.
	let mut sum_squared: ExtendedBalance = Zero::zero();
	for (_, support) in support.iter() {
		sum = sum.saturating_add(support.total);
		let squared = support.total.saturating_mul(support.total);
		sum_squared = sum_squared.saturating_add(squared);
		if support.total < min_support {
			min_support = support.total;
		}
	}
	[min_support, sum, sum_squared]
}

/// Compares two sets of election scores based on desirability and returns true if `this` is
/// better than `that`.
///
/// Evaluation is done in a lexicographic manner, and if each element of `this` is `that * epsilon`
/// greater or less than `that`.
///
/// Note that the third component should be minimized.
pub fn is_score_better<P: PerThing>(this: ElectionScore, that: ElectionScore, epsilon: P) -> bool
	where ExtendedBalance: From<sp_arithmetic::InnerOf<P>>
{
	match this
		.iter()
		.enumerate()
		.map(|(i, e)| (
			e.ge(&that[i]),
			e.tcmp(&that[i], epsilon.mul_ceil(that[i])),
		))
		.collect::<Vec<(bool, Ordering)>>()
		.as_slice()
	{
		// epsilon better in the score[0], accept.
		[(_, Ordering::Greater), _, _] => true,

		// less than epsilon better in score[0], but more than epsilon better in the second.
		[(true, Ordering::Equal), (_, Ordering::Greater), _] => true,

		// less than epsilon better in score[0, 1], but more than epsilon better in the third
		[(true, Ordering::Equal), (true, Ordering::Equal), (_, Ordering::Less)] => true,

		// anything else is not a good score.
		_ => false,
	}
}

/// Converts raw inputs to types used in this crate.
///
/// This drops any votes that are pointing to non-candidates.
pub(crate) fn setup_inputs<AccountId: IdentifierT>(
	initial_candidates: Vec<AccountId>,
	initial_voters: Vec<(AccountId, VoteWeight, Vec<AccountId>)>,
) -> (Vec<CandidatePtr<AccountId>>, Vec<Voter<AccountId>>) {
	// used to cache and access candidates index.
	let mut c_idx_cache = BTreeMap::<AccountId, usize>::new();

	let candidates = initial_candidates
		.into_iter()
		.enumerate()
		.map(|(idx, who)| {
			c_idx_cache.insert(who.clone(), idx);
			Rc::new(RefCell::new(Candidate { who, ..Default::default() }))
		})
		.collect::<Vec<CandidatePtr<AccountId>>>();

	let voters = initial_voters.into_iter().map(|(who, voter_stake, votes)| {
		let mut edges: Vec<Edge<AccountId>> = Vec::with_capacity(votes.len());
		for v in votes {
			if let Some(idx) = c_idx_cache.get(&v) {
				// This candidate is valid + already cached.
				let mut candidate = candidates[*idx].borrow_mut();
				candidate.approval_stake =
					candidate.approval_stake.saturating_add(voter_stake.into());
				edges.push(
					Edge {
						who: v.clone(),
						candidate: Rc::clone(&candidates[*idx]),
						..Default::default()
					}
				);
			} // else {} would be wrong votes. We don't really care about it.
		}
		Voter {
			who,
			edges: edges,
			budget: voter_stake.into(),
			load: Rational128::zero(),
		}
	}).collect::<Vec<_>>();

	(candidates, voters,)
}<|MERGE_RESOLUTION|>--- conflicted
+++ resolved
@@ -29,7 +29,47 @@
 //!
 //! ### Terminology
 //!
-//! TODO
+//! This crate uses context-independent words, not to be confused with staking. This is because the
+//! election algorithms of this crate, while designed for staking, can be used in other contexts as
+//! well.
+//!
+//! `Voter`: The entity casting some votes to a number of `Targets`. This is the same as `Nominator`
+//! in the context of staking.
+//! `Target`: The entities eligible to be voted upon. This is the same as `Validator` in the context
+//! of staking.
+//! `Edge`: A mapping from a `Voter` to a `Target`.
+//!
+//! The goal of an election algorithm is to provide an `ElectionResult`. A data composed of:
+//! - `winners`: A flat list of identifiers belonging to those who have won the election, usually
+//!   ordered in some meaningful way.
+//! - `assignment`: A mapping from each voter to their winner-only targets, zipped with a ration
+//!   denoting the amount of support given to that particular target.
+//!
+//! ```rust
+//! # use crate::*;
+//! // the winners.
+//! let winners = vec![1, 2];
+//! let assignments = vec![
+//! 	// A voter, giving equal backing to both 1 and 2.
+//!     Assignment { who: 10, distribution: vec![(1, Perbill::from_percent(50)), (2, Perbill::from_percent(50))] },
+//! 	// A voter, Only backing 1.
+//!     Assignment { who: 20, distribution: vec![(1, Perbill::from_percent(100))] },
+//! ];
+//!
+//! // the combination of the two makes the election result.
+//! let election_result = ElectionResult { winners, assignment };
+//!
+//! ```
+//!
+//! The `Assignment` field of the election result is voter-major, i.e. it is from the perspective of
+//! the voter. The struct that represents the opposite is called a `Support`. This struct is usually
+//! accessed in a map-like manner, i.e. keyed vy voters, therefor it is stored as a mapping called
+//! `SupportMap`.
+//!
+//! Moreover, the support is built from absolute backing values, not ratios like the example above.
+//! A struct similar to `Assignment` that has stake value instead of ratios is called an
+//! `StakedAssignment`.
+//!
 //!
 //! More information can be found at: https://arxiv.org/abs/2004.12990
 
@@ -407,225 +447,6 @@
 /// A linkage from a candidate and its [`Support`].
 pub type SupportMap<A> = BTreeMap<A, Support<A>>;
 
-<<<<<<< HEAD
-=======
-/// Perform election based on Phragmén algorithm.
-///
-/// Returns an `Option` the set of winners and their detailed support ratio from each voter if
-/// enough candidates are provided. Returns `None` otherwise.
-///
-/// * `candidate_count`: number of candidates to elect.
-/// * `minimum_candidate_count`: minimum number of candidates to elect. If less candidates exist,
-///   `None` is returned.
-/// * `initial_candidates`: candidates list to be elected from.
-/// * `initial_voters`: voters list.
-///
-/// This function does not strip out candidates who do not have any backing stake. It is the
-/// responsibility of the caller to make sure only those candidates who have a sensible economic
-/// value are passed in. From the perspective of this function, a candidate can easily be among the
-/// winner with no backing stake.
-pub fn seq_phragmen<AccountId, R>(
-	candidate_count: usize,
-	minimum_candidate_count: usize,
-	initial_candidates: Vec<AccountId>,
-	initial_voters: Vec<(AccountId, VoteWeight, Vec<AccountId>)>,
-) -> Option<ElectionResult<AccountId, R>> where
-	AccountId: Default + Ord + Clone,
-	R: PerThing,
-{
-	// return structures
-	let mut elected_candidates: Vec<(AccountId, ExtendedBalance)>;
-	let mut assigned: Vec<Assignment<AccountId, R>>;
-
-	// used to cache and access candidates index.
-	let mut c_idx_cache = BTreeMap::<AccountId, usize>::new();
-
-	// voters list.
-	let num_voters = initial_candidates.len() + initial_voters.len();
-	let mut voters: Vec<Voter<AccountId>> = Vec::with_capacity(num_voters);
-
-	// Iterate once to create a cache of candidates indexes. This could be optimized by being
-	// provided by the call site.
-	let mut candidates = initial_candidates
-		.into_iter()
-		.enumerate()
-		.map(|(idx, who)| {
-			c_idx_cache.insert(who.clone(), idx);
-			Candidate { who, ..Default::default() }
-		})
-		.collect::<Vec<Candidate<AccountId>>>();
-
-	// early return if we don't have enough candidates
-	if candidates.len() < minimum_candidate_count { return None; }
-
-	// collect voters. use `c_idx_cache` for fast access and aggregate `approval_stake` of
-	// candidates.
-	voters.extend(initial_voters.into_iter().map(|(who, voter_stake, votes)| {
-		let mut edges: Vec<Edge<AccountId>> = Vec::with_capacity(votes.len());
-		for v in votes {
-			if edges.iter().any(|e| e.who == v) {
-				// duplicate edge.
-				continue;
-			}
-			if let Some(idx) = c_idx_cache.get(&v) {
-				// This candidate is valid + already cached.
-				candidates[*idx].approval_stake = candidates[*idx].approval_stake
-					.saturating_add(voter_stake.into());
-				edges.push(Edge { who: v.clone(), candidate_index: *idx, ..Default::default() });
-			} // else {} would be wrong votes. We don't really care about it.
-		}
-		Voter {
-			who,
-			edges: edges,
-			budget: voter_stake.into(),
-			load: Rational128::zero(),
-		}
-	}));
-
-
-	// we have already checked that we have more candidates than minimum_candidate_count.
-	let to_elect = candidate_count.min(candidates.len());
-	elected_candidates = Vec::with_capacity(candidate_count);
-	assigned = Vec::with_capacity(candidate_count);
-
-	// main election loop
-	for _round in 0..to_elect {
-		// loop 1: initialize score
-		for c in &mut candidates {
-			if !c.elected {
-				// 1 / approval_stake == (DEN / approval_stake) / DEN. If approval_stake is zero,
-				// then the ratio should be as large as possible, essentially `infinity`.
-				if c.approval_stake.is_zero() {
-					c.score = Rational128::from_unchecked(DEN, 0);
-				} else {
-					c.score = Rational128::from(DEN / c.approval_stake, DEN);
-				}
-			}
-		}
-
-		// loop 2: increment score
-		for n in &voters {
-			for e in &n.edges {
-				let c = &mut candidates[e.candidate_index];
-				if !c.elected && !c.approval_stake.is_zero() {
-					let temp_n = multiply_by_rational(
-						n.load.n(),
-						n.budget,
-						c.approval_stake,
-					).unwrap_or_else(|_| Bounded::max_value());
-					let temp_d = n.load.d();
-					let temp = Rational128::from(temp_n, temp_d);
-					c.score = c.score.lazy_saturating_add(temp);
-				}
-			}
-		}
-
-		// loop 3: find the best
-		if let Some(winner) = candidates
-			.iter_mut()
-			.filter(|c| !c.elected)
-			.min_by_key(|c| c.score)
-		{
-			// loop 3: update voter and edge load
-			winner.elected = true;
-			for n in &mut voters {
-				for e in &mut n.edges {
-					if e.who == winner.who {
-						e.load = winner.score.lazy_saturating_sub(n.load);
-						n.load = winner.score;
-					}
-				}
-			}
-
-			elected_candidates.push((winner.who.clone(), winner.approval_stake));
-		} else {
-			break
-		}
-	} // end of all rounds
-
-	// update backing stake of candidates and voters
-	for n in &mut voters {
-		let mut assignment = Assignment {
-			who: n.who.clone(),
-			..Default::default()
-		};
-		for e in &mut n.edges {
-			if elected_candidates.iter().position(|(ref c, _)| *c == e.who).is_some() {
-				let per_bill_parts: R::Inner =
-				{
-					if n.load == e.load {
-						// Full support. No need to calculate.
-						R::ACCURACY
-					} else {
-						if e.load.d() == n.load.d() {
-							// return e.load / n.load.
-							let desired_scale: u128 = R::ACCURACY.saturated_into();
-							let parts = multiply_by_rational(
-								desired_scale,
-								e.load.n(),
-								n.load.n(),
-							)
-							// If result cannot fit in u128. Not much we can do about it.
-							.unwrap_or_else(|_| Bounded::max_value());
-
-							TryFrom::try_from(parts)
-								// If the result cannot fit into R::Inner. Defensive only. This can
-								// never happen. `desired_scale * e / n`, where `e / n < 1` always
-								// yields a value smaller than `desired_scale`, which will fit into
-								// R::Inner.
-								.unwrap_or_else(|_| Bounded::max_value())
-						} else {
-							// defensive only. Both edge and voter loads are built from
-							// scores, hence MUST have the same denominator.
-							Zero::zero()
-						}
-					}
-				};
-				let per_thing = R::from_parts(per_bill_parts);
-				assignment.distribution.push((e.who.clone(), per_thing));
-			}
-		}
-
-		let len = assignment.distribution.len();
-		if len > 0 {
-			// To ensure an assertion indicating: no stake from the voter going to waste,
-			// we add a minimal post-processing to equally assign all of the leftover stake ratios.
-			let vote_count: R::Inner = len.saturated_into();
-			let accuracy = R::ACCURACY;
-			let mut sum: R::Inner = Zero::zero();
-			assignment.distribution.iter().for_each(|a| sum = sum.saturating_add(a.1.deconstruct()));
-
-			let diff = accuracy.saturating_sub(sum);
-			let diff_per_vote = (diff / vote_count).min(accuracy);
-
-			if !diff_per_vote.is_zero() {
-				for i in 0..len {
-					let current_ratio = assignment.distribution[i % len].1;
-					let next_ratio = current_ratio
-						.saturating_add(R::from_parts(diff_per_vote));
-					assignment.distribution[i % len].1 = next_ratio;
-				}
-			}
-
-			// `remainder` is set to be less than maximum votes of a voter (currently 16).
-			// safe to cast it to usize.
-			let remainder = diff - diff_per_vote * vote_count;
-			for i in 0..remainder.saturated_into::<usize>() {
-				let current_ratio = assignment.distribution[i % len].1;
-				let next_ratio = current_ratio.saturating_add(R::from_parts(1u8.into()));
-				assignment.distribution[i % len].1 = next_ratio;
-			}
-			assigned.push(assignment);
-		}
-	}
-
-	Some(ElectionResult {
-		winners: elected_candidates,
-		assignments: assigned,
-	})
-}
-
->>>>>>> 8180062d
 /// Build the support map from the given election result. It maps a flat structure like
 ///
 /// ```nocompile
