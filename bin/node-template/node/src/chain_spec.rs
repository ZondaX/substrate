--- conflicted
+++ resolved
@@ -1,12 +1,7 @@
 use sp_core::{Pair, Public, sr25519};
 use node_template_runtime::{
-<<<<<<< HEAD
 	AccountId, BalancesConfig, GenesisConfig,
 	IndicesConfig, SudoConfig, SystemConfig, WASM_BINARY, Signature
-=======
-	AccountId, AuraConfig, BalancesConfig, GenesisConfig, GrandpaConfig,
-	SudoConfig, SystemConfig, WASM_BINARY, Signature
->>>>>>> c3ff85d1
 };
 use sp_consensus_aura::sr25519::{AuthorityId as AuraId};
 use grandpa_primitives::{AuthorityId as GrandpaId};
@@ -135,7 +130,6 @@
 		balances: Some(BalancesConfig {
 			balances: endowed_accounts.iter().cloned().map(|k|(k, 1 << 60)).collect(),
 		}),
-<<<<<<< HEAD
 		sudo: Some(SudoConfig {
 			key: root_key,
 		}),
@@ -145,17 +139,6 @@
 //		grandpa: Some(GrandpaConfig {
 //			authorities: initial_authorities.iter().map(|x| (x.1.clone(), 1)).collect(),
 //		}),
-=======
-		aura: Some(AuraConfig {
-			authorities: initial_authorities.iter().map(|x| (x.0.clone())).collect(),
-		}),
-		grandpa: Some(GrandpaConfig {
-			authorities: initial_authorities.iter().map(|x| (x.1.clone(), 1)).collect(),
-		}),
-		sudo: Some(SudoConfig {
-			key: root_key,
-		}),
->>>>>>> c3ff85d1
 	}
 }
 
