--- conflicted
+++ resolved
@@ -44,11 +44,7 @@
 /// # use sc_rpc_api::state::StateClient;
 /// #
 /// # // Hash would normally be <TestRuntime as frame_system::Config>::Hash, but we don't have
-<<<<<<< HEAD
-/// # // frame_system::Trait implemented for TestRuntime. Here we just pretend.
-=======
 /// # // frame_system::Config implemented for TestRuntime. Here we just pretend.
->>>>>>> 21fe14af
 /// # type Hash = ();
 /// #
 /// # fn main() -> Result<(), RpcError> {
