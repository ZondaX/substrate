--- conflicted
+++ resolved
@@ -199,15 +199,9 @@
 /// A referendum index.
 pub type ReferendumIndex = u32;
 
-<<<<<<< HEAD
-type BalanceOf<T> = <<T as Trait>::Currency as Currency<<T as frame_system::Config>::AccountId>>::Balance;
-type NegativeImbalanceOf<T> =
-	<<T as Trait>::Currency as Currency<<T as frame_system::Config>::AccountId>>::NegativeImbalance;
-=======
 type BalanceOf<T> = <<T as Config>::Currency as Currency<<T as frame_system::Config>::AccountId>>::Balance;
 type NegativeImbalanceOf<T> =
 	<<T as Config>::Currency as Currency<<T as frame_system::Config>::AccountId>>::NegativeImbalance;
->>>>>>> 21fe14af
 
 pub trait Config: frame_system::Config + Sized {
 	type Proposal: Parameter + Dispatchable<Origin=Self::Origin> + From<Call<Self>>;
