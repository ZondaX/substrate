// Copyright 2018-2020 Parity Technologies (UK) Ltd.
// This file is part of Substrate.

// Substrate is free software: you can redistribute it and/or modify
// it under the terms of the GNU General Public License as published by
// the Free Software Foundation, either version 3 of the License, or
// (at your option) any later version.

// Substrate is distributed in the hope that it will be useful,
// but WITHOUT ANY WARRANTY; without even the implied warranty of
// MERCHANTABILITY or FITNESS FOR A PARTICULAR PURPOSE.  See the
// GNU General Public License for more details.

// You should have received a copy of the GNU General Public License
// along with Substrate. If not, see <http://www.gnu.org/licenses/>.

use crate::{
	BalanceOf, ContractAddressFor, ContractInfo, ContractInfoOf, GenesisConfig, Module,
	RawAliveContractInfo, RawEvent, Trait, TrieId, Schedule, TrieIdGenerator, gas::Gas,
<<<<<<< HEAD
=======
	Error,
>>>>>>> 60e3a693
};
use assert_matches::assert_matches;
use hex_literal::*;
use codec::Encode;
use sp_runtime::{
	Perbill,
	traits::{BlakeTwo256, Hash, IdentityLookup, Convert},
	testing::{Header, H256},
};
use frame_support::{
	assert_ok, assert_err_ignore_postinfo, impl_outer_dispatch, impl_outer_event,
	impl_outer_origin, parameter_types, StorageMap, StorageValue,
	traits::{Currency, Get},
	weights::{Weight, PostDispatchInfo},
};
use std::cell::RefCell;
use frame_system::{self as system, EventRecord, Phase};

mod contracts {
	// Re-export contents of the root. This basically
	// needs to give a name for the current crate.
	// This hack is required for `impl_outer_event!`.
	pub use super::super::*;
	pub use frame_support::impl_outer_event;
}

use pallet_balances as balances;

impl_outer_event! {
	pub enum MetaEvent for Test {
		system<T>,
		balances<T>,
		contracts<T>,
	}
}
impl_outer_origin! {
	pub enum Origin for Test  where system = frame_system { }
}
impl_outer_dispatch! {
	pub enum Call for Test where origin: Origin {
		balances::Balances,
		contracts::Contracts,
	}
}

pub mod test_utils {
	use super::{Test, Balances};
	use crate::{ContractInfoOf, TrieIdGenerator, CodeHash};
	use crate::storage::{write_contract_storage, read_contract_storage};
	use crate::exec::StorageKey;
	use frame_support::{StorageMap, traits::Currency};

	pub fn set_storage(addr: &u64, key: &StorageKey, value: Option<Vec<u8>>) {
		let contract_info = <ContractInfoOf::<Test>>::get(&addr).unwrap().get_alive().unwrap();
		write_contract_storage::<Test>(&1, &contract_info.trie_id, key, value).unwrap();
	}
	pub fn get_storage(addr: &u64, key: &StorageKey) -> Option<Vec<u8>> {
		let contract_info = <ContractInfoOf::<Test>>::get(&addr).unwrap().get_alive().unwrap();
		read_contract_storage(&contract_info.trie_id, key)
	}
	pub fn place_contract(address: &u64, code_hash: CodeHash<Test>) {
		let trie_id = <Test as crate::Trait>::TrieIdGenerator::trie_id(address);
		crate::storage::place_contract::<Test>(&address, trie_id, code_hash).unwrap()
	}
	pub fn set_balance(who: &u64, amount: u64) {
		let imbalance = Balances::deposit_creating(who, amount);
		drop(imbalance);
	}
	pub fn get_balance(who: &u64) -> u64 {
		Balances::free_balance(who)
	}
}

thread_local! {
	static EXISTENTIAL_DEPOSIT: RefCell<u64> = RefCell::new(0);
}

pub struct ExistentialDeposit;
impl Get<u64> for ExistentialDeposit {
	fn get() -> u64 { EXISTENTIAL_DEPOSIT.with(|v| *v.borrow()) }
}

#[derive(Clone, Eq, PartialEq, Debug)]
pub struct Test;
parameter_types! {
	pub const BlockHashCount: u64 = 250;
	pub const MaximumBlockWeight: Weight = 1024;
	pub const MaximumBlockLength: u32 = 2 * 1024;
	pub const AvailableBlockRatio: Perbill = Perbill::one();
}
impl frame_system::Trait for Test {
	type BaseCallFilter = ();
	type Origin = Origin;
	type Index = u64;
	type BlockNumber = u64;
	type Hash = H256;
	type Call = Call;
	type Hashing = BlakeTwo256;
	type AccountId = u64;
	type Lookup = IdentityLookup<Self::AccountId>;
	type Header = Header;
	type Event = MetaEvent;
	type BlockHashCount = BlockHashCount;
	type MaximumBlockWeight = MaximumBlockWeight;
	type DbWeight = ();
	type BlockExecutionWeight = ();
	type ExtrinsicBaseWeight = ();
	type MaximumExtrinsicWeight = MaximumBlockWeight;
	type AvailableBlockRatio = AvailableBlockRatio;
	type MaximumBlockLength = MaximumBlockLength;
	type Version = ();
	type ModuleToIndex = ();
	type AccountData = pallet_balances::AccountData<u64>;
	type OnNewAccount = ();
	type OnKilledAccount = ();
	type SystemWeightInfo = ();
}
impl pallet_balances::Trait for Test {
	type Balance = u64;
	type Event = MetaEvent;
	type DustRemoval = ();
	type ExistentialDeposit = ExistentialDeposit;
	type AccountStore = System;
	type WeightInfo = ();
}
parameter_types! {
	pub const MinimumPeriod: u64 = 1;
}
impl pallet_timestamp::Trait for Test {
	type Moment = u64;
	type OnTimestampSet = ();
	type MinimumPeriod = MinimumPeriod;
	type WeightInfo = ();
}
parameter_types! {
	pub const SignedClaimHandicap: u64 = 2;
	pub const TombstoneDeposit: u64 = 16;
	pub const StorageSizeOffset: u32 = 8;
	pub const RentByteFee: u64 = 4;
	pub const RentDepositOffset: u64 = 10_000;
	pub const SurchargeReward: u64 = 150;
	pub const MaxDepth: u32 = 100;
	pub const MaxValueSize: u32 = 16_384;
}

parameter_types! {
	pub const TransactionByteFee: u64 = 0;
}

impl Convert<Weight, BalanceOf<Self>> for Test {
	fn convert(w: Weight) -> BalanceOf<Self> {
		w
	}
}

impl Trait for Test {
	type Time = Timestamp;
	type Randomness = Randomness;
	type Currency = Balances;
	type DetermineContractAddress = DummyContractAddressFor;
	type Event = MetaEvent;
	type TrieIdGenerator = DummyTrieIdGenerator;
	type RentPayment = ();
	type SignedClaimHandicap = SignedClaimHandicap;
	type TombstoneDeposit = TombstoneDeposit;
	type StorageSizeOffset = StorageSizeOffset;
	type RentByteFee = RentByteFee;
	type RentDepositOffset = RentDepositOffset;
	type SurchargeReward = SurchargeReward;
	type MaxDepth = MaxDepth;
	type MaxValueSize = MaxValueSize;
	type WeightPrice = Self;
}

type Balances = pallet_balances::Module<Test>;
type Timestamp = pallet_timestamp::Module<Test>;
type Contracts = Module<Test>;
type System = frame_system::Module<Test>;
type Randomness = pallet_randomness_collective_flip::Module<Test>;

pub struct DummyContractAddressFor;
impl ContractAddressFor<H256, u64> for DummyContractAddressFor {
	fn contract_address_for(_code_hash: &H256, _data: &[u8], origin: &u64) -> u64 {
		*origin + 1
	}
}

pub struct DummyTrieIdGenerator;
impl TrieIdGenerator<u64> for DummyTrieIdGenerator {
	fn trie_id(account_id: &u64) -> TrieId {
		let new_seed = super::AccountCounter::mutate(|v| {
			*v = v.wrapping_add(1);
			*v
		});

		let mut res = vec![];
		res.extend_from_slice(&new_seed.to_le_bytes());
		res.extend_from_slice(&account_id.to_le_bytes());
		res
	}
}

const ALICE: u64 = 1;
const BOB: u64 = 2;
const CHARLIE: u64 = 3;
const DJANGO: u64 = 4;

const GAS_LIMIT: Gas = 10_000_000_000;

pub struct ExtBuilder {
	existential_deposit: u64,
}
impl Default for ExtBuilder {
	fn default() -> Self {
		Self {
			existential_deposit: 1,
		}
	}
}
impl ExtBuilder {
	pub fn existential_deposit(mut self, existential_deposit: u64) -> Self {
		self.existential_deposit = existential_deposit;
		self
	}
	pub fn set_associated_consts(&self) {
		EXISTENTIAL_DEPOSIT.with(|v| *v.borrow_mut() = self.existential_deposit);
	}
	pub fn build(self) -> sp_io::TestExternalities {
		self.set_associated_consts();
		let mut t = frame_system::GenesisConfig::default().build_storage::<Test>().unwrap();
		pallet_balances::GenesisConfig::<Test> {
			balances: vec![],
		}.assimilate_storage(&mut t).unwrap();
		GenesisConfig {
			current_schedule: Schedule {
				enable_println: true,
				..Default::default()
			},
		}.assimilate_storage(&mut t).unwrap();
		let mut ext = sp_io::TestExternalities::new(t);
		ext.execute_with(|| System::set_block_number(1));
		ext
	}
}

/// Load a given wasm module represented by a .wat file and returns a wasm binary contents along
/// with it's hash.
///
/// The fixture files are located under the `fixtures/` directory.
fn compile_module<T>(
	fixture_name: &str,
) -> Result<(Vec<u8>, <T::Hashing as Hash>::Output), wabt::Error>
where
	T: frame_system::Trait,
{
	use std::fs;

	let fixture_path = ["fixtures/", fixture_name, ".wat"].concat();
	let module_wat_source =
		fs::read_to_string(&fixture_path).expect(&format!("Unable to find {} fixture", fixture_name));
	let wasm_binary = wabt::wat2wasm(module_wat_source)?;
	let code_hash = T::Hashing::hash(&wasm_binary);
	Ok((wasm_binary, code_hash))
}

// Perform a simple transfer to a non-existent account.
// Then we check that only the base costs are returned as actual costs.
#[test]
fn returns_base_call_cost() {
	ExtBuilder::default().build().execute_with(|| {
		let _ = Balances::deposit_creating(&ALICE, 100_000_000);

		assert_eq!(
			Contracts::call(Origin::signed(ALICE), BOB, 0, GAS_LIMIT, Vec::new()),
			Ok(
				PostDispatchInfo {
					actual_weight: Some(67500000),
				}
			)
		);
	});
}

#[test]
fn account_removal_does_not_remove_storage() {
	use self::test_utils::{set_storage, get_storage};

	ExtBuilder::default().existential_deposit(100).build().execute_with(|| {
		let trie_id1 = <Test as Trait>::TrieIdGenerator::trie_id(&1);
		let trie_id2 = <Test as Trait>::TrieIdGenerator::trie_id(&2);
		let key1 = &[1; 32];
		let key2 = &[2; 32];

		// Set up two accounts with free balance above the existential threshold.
		{
			let alice_contract_info = ContractInfo::Alive(RawAliveContractInfo {
				trie_id: trie_id1.clone(),
				storage_size: 0,
				empty_pair_count: 0,
				total_pair_count: 0,
				deduct_block: System::block_number(),
				code_hash: H256::repeat_byte(1),
				rent_allowance: 40,
				last_write: None,
			});
			let _ = Balances::deposit_creating(&ALICE, 110);
			ContractInfoOf::<Test>::insert(ALICE, &alice_contract_info);
			set_storage(&ALICE, &key1, Some(b"1".to_vec()));
			set_storage(&ALICE, &key2, Some(b"2".to_vec()));

			let bob_contract_info = ContractInfo::Alive(RawAliveContractInfo {
				trie_id: trie_id2.clone(),
				storage_size: 0,
				empty_pair_count: 0,
				total_pair_count: 0,
				deduct_block: System::block_number(),
				code_hash: H256::repeat_byte(2),
				rent_allowance: 40,
				last_write: None,
			});
			let _ = Balances::deposit_creating(&BOB, 110);
			ContractInfoOf::<Test>::insert(BOB, &bob_contract_info);
			set_storage(&BOB, &key1, Some(b"3".to_vec()));
			set_storage(&BOB, &key2, Some(b"4".to_vec()));
		}

		// Transfer funds from ALICE account of such amount that after this transfer
		// the balance of the ALICE account will be below the existential threshold.
		//
		// This does not remove the contract storage as we are not notified about a
		// account removal. This cannot happen in reality because a contract can only
		// remove itself by `ext_terminate`. There is no external event that can remove
		// the account appart from that.
		assert_ok!(Balances::transfer(Origin::signed(ALICE), BOB, 20));

		// Verify that no entries are removed.
		{
			assert_eq!(
				get_storage(&ALICE, key1),
				Some(b"1".to_vec())
			);
			assert_eq!(
				get_storage(&ALICE, key2),
				Some(b"2".to_vec())
			);

			assert_eq!(
				get_storage(&BOB, key1),
				Some(b"3".to_vec())
			);
			assert_eq!(
				get_storage(&BOB, key2),
				Some(b"4".to_vec())
			);
		}
	});
}

#[test]
fn instantiate_and_call_and_deposit_event() {
	let (wasm, code_hash) = compile_module::<Test>("return_from_start_fn").unwrap();

	ExtBuilder::default()
		.existential_deposit(100)
		.build()
		.execute_with(|| {
			let _ = Balances::deposit_creating(&ALICE, 1_000_000);

			assert_ok!(Contracts::put_code(Origin::signed(ALICE), wasm));

			// Check at the end to get hash on error easily
			let creation = Contracts::instantiate(
				Origin::signed(ALICE),
				100,
				GAS_LIMIT,
				code_hash.into(),
				vec![],
			);

			pretty_assertions::assert_eq!(System::events(), vec![
				EventRecord {
					phase: Phase::Initialization,
					event: MetaEvent::system(frame_system::RawEvent::NewAccount(1)),
					topics: vec![],
				},
				EventRecord {
					phase: Phase::Initialization,
					event: MetaEvent::balances(pallet_balances::RawEvent::Endowed(1, 1_000_000)),
					topics: vec![],
				},
				EventRecord {
					phase: Phase::Initialization,
					event: MetaEvent::contracts(RawEvent::CodeStored(code_hash.into())),
					topics: vec![],
				},
				EventRecord {
					phase: Phase::Initialization,
					event: MetaEvent::system(frame_system::RawEvent::NewAccount(BOB)),
					topics: vec![],
				},
				EventRecord {
					phase: Phase::Initialization,
					event: MetaEvent::balances(
						pallet_balances::RawEvent::Endowed(BOB, 100)
					),
					topics: vec![],
				},
				EventRecord {
					phase: Phase::Initialization,
					event: MetaEvent::balances(
						pallet_balances::RawEvent::Transfer(ALICE, BOB, 100)
					),
					topics: vec![],
				},
				EventRecord {
					phase: Phase::Initialization,
					event: MetaEvent::contracts(RawEvent::ContractExecution(BOB, vec![1, 2, 3, 4])),
					topics: vec![],
				},
				EventRecord {
					phase: Phase::Initialization,
					event: MetaEvent::contracts(RawEvent::Instantiated(ALICE, BOB)),
					topics: vec![],
				}
			]);

			assert_ok!(creation);
			assert!(ContractInfoOf::<Test>::contains_key(BOB));
		});
}

#[test]
fn run_out_of_gas() {
	let (wasm, code_hash) = compile_module::<Test>("run_out_of_gas").unwrap();

	ExtBuilder::default()
		.existential_deposit(50)
		.build()
		.execute_with(|| {
			let _ = Balances::deposit_creating(&ALICE, 1_000_000);

			assert_ok!(Contracts::put_code(Origin::signed(ALICE), wasm));

			assert_ok!(Contracts::instantiate(
				Origin::signed(ALICE),
				100,
				GAS_LIMIT,
				code_hash.into(),
				vec![],
			));

			// Call the contract with a fixed gas limit. It must run out of gas because it just
			// loops forever.
			assert_err_ignore_postinfo!(
				Contracts::call(
					Origin::signed(ALICE),
					BOB, // newly created account
					0,
					67_500_000,
					vec![],
				),
				Error::<Test>::OutOfGas,
			);
		});
}

/// Input data for each call in set_rent code
mod call {
	pub fn set_storage_4_byte() -> Vec<u8> { vec![] }
	pub fn remove_storage_4_byte() -> Vec<u8> { vec![0] }
	pub fn transfer() -> Vec<u8> { vec![0, 0] }
	pub fn null() -> Vec<u8> { vec![0, 0, 0] }
}

/// Test correspondence of set_rent code and its hash.
/// Also test that encoded extrinsic in code correspond to the correct transfer
#[test]
fn test_set_rent_code_and_hash() {
	// This test can fail due to the encoding changes. In case it becomes too annoying
	// let's rewrite so as we use this module controlled call or we serialize it in runtime.
	let encoded = Encode::encode(&Call::Balances(pallet_balances::Call::transfer(CHARLIE, 50)));
	assert_eq!(&encoded[..], &hex!("00000300000000000000C8")[..]);

	let (wasm, code_hash) = compile_module::<Test>("set_rent").unwrap();

	ExtBuilder::default()
		.existential_deposit(50)
		.build()
		.execute_with(|| {
			let _ = Balances::deposit_creating(&ALICE, 1_000_000);
			assert_ok!(Contracts::put_code(Origin::signed(ALICE), wasm));

			// If you ever need to update the wasm source this test will fail
			// and will show you the actual hash.
			assert_eq!(System::events(), vec![
				EventRecord {
					phase: Phase::Initialization,
					event: MetaEvent::system(frame_system::RawEvent::NewAccount(1)),
					topics: vec![],
				},
				EventRecord {
					phase: Phase::Initialization,
					event: MetaEvent::balances(pallet_balances::RawEvent::Endowed(1, 1_000_000)),
					topics: vec![],
				},
				EventRecord {
					phase: Phase::Initialization,
					event: MetaEvent::contracts(RawEvent::CodeStored(code_hash.into())),
					topics: vec![],
				},
			]);
		});
}

#[test]
fn storage_size() {
	let (wasm, code_hash) = compile_module::<Test>("set_rent").unwrap();

	// Storage size
	ExtBuilder::default()
		.existential_deposit(50)
		.build()
		.execute_with(|| {
			// Create
			let _ = Balances::deposit_creating(&ALICE, 1_000_000);
			assert_ok!(Contracts::put_code(Origin::signed(ALICE), wasm));
			assert_ok!(Contracts::instantiate(
				Origin::signed(ALICE),
				30_000,
				GAS_LIMIT,
				code_hash.into(),
				<Test as pallet_balances::Trait>::Balance::from(1_000u32).encode() // rent allowance
			));
			let bob_contract = ContractInfoOf::<Test>::get(BOB)
				.unwrap()
				.get_alive()
				.unwrap();
			assert_eq!(
				bob_contract.storage_size,
				4
			);
			assert_eq!(
				bob_contract.total_pair_count,
				1,
			);
			assert_eq!(
				bob_contract.empty_pair_count,
				0,
			);

			assert_ok!(Contracts::call(
				Origin::signed(ALICE),
				BOB,
				0,
				GAS_LIMIT,
				call::set_storage_4_byte()
			));
			let bob_contract = ContractInfoOf::<Test>::get(BOB)
				.unwrap()
				.get_alive()
				.unwrap();
			assert_eq!(
				bob_contract.storage_size,
				4 + 4
			);
			assert_eq!(
				bob_contract.total_pair_count,
				2,
			);
			assert_eq!(
				bob_contract.empty_pair_count,
				0,
			);

			assert_ok!(Contracts::call(
				Origin::signed(ALICE),
				BOB,
				0,
				GAS_LIMIT,
				call::remove_storage_4_byte()
			));
			let bob_contract = ContractInfoOf::<Test>::get(BOB)
				.unwrap()
				.get_alive()
				.unwrap();
			assert_eq!(
				bob_contract.storage_size,
				4
			);
			assert_eq!(
				bob_contract.total_pair_count,
				1,
			);
			assert_eq!(
				bob_contract.empty_pair_count,
				0,
			);
		});
}

#[test]
fn empty_kv_pairs() {
	let (wasm, code_hash) = compile_module::<Test>("set_empty_storage").unwrap();

	ExtBuilder::default()
		.build()
		.execute_with(|| {
			let _ = Balances::deposit_creating(&ALICE, 1_000_000);
			assert_ok!(Contracts::put_code(Origin::signed(ALICE), wasm));
			assert_ok!(Contracts::instantiate(
				Origin::signed(ALICE),
				30_000,
				GAS_LIMIT,
				code_hash.into(),
				vec![],
			));
			let bob_contract = ContractInfoOf::<Test>::get(BOB)
				.unwrap()
				.get_alive()
				.unwrap();

			assert_eq!(
				bob_contract.storage_size,
				0,
			);
			assert_eq!(
				bob_contract.total_pair_count,
				1,
			);
			assert_eq!(
				bob_contract.empty_pair_count,
				1,
			);
		});
}

fn initialize_block(number: u64) {
	System::initialize(
		&number,
		&[0u8; 32].into(),
		&[0u8; 32].into(),
		&Default::default(),
		Default::default(),
	);
}

#[test]
fn deduct_blocks() {
	let (wasm, code_hash) = compile_module::<Test>("set_rent").unwrap();

	ExtBuilder::default()
		.existential_deposit(50)
		.build()
		.execute_with(|| {
			// Create
			let _ = Balances::deposit_creating(&ALICE, 1_000_000);
			assert_ok!(Contracts::put_code(Origin::signed(ALICE), wasm));
			assert_ok!(Contracts::instantiate(
				Origin::signed(ALICE),
				30_000,
				GAS_LIMIT, code_hash.into(),
				<Test as pallet_balances::Trait>::Balance::from(1_000u32).encode() // rent allowance
			));

			// Check creation
			let bob_contract = ContractInfoOf::<Test>::get(BOB).unwrap().get_alive().unwrap();
			assert_eq!(bob_contract.rent_allowance, 1_000);

			// Advance 4 blocks
			initialize_block(5);

			// Trigger rent through call
			assert_ok!(Contracts::call(Origin::signed(ALICE), BOB, 0, GAS_LIMIT, call::null()));

			// Check result
			let rent = (8 + 4 - 3) // storage size = size_offset + deploy_set_storage - deposit_offset
				* 4 // rent byte price
				* 4; // blocks to rent
			let bob_contract = ContractInfoOf::<Test>::get(BOB).unwrap().get_alive().unwrap();
			assert_eq!(bob_contract.rent_allowance, 1_000 - rent);
			assert_eq!(bob_contract.deduct_block, 5);
			assert_eq!(Balances::free_balance(BOB), 30_000 - rent);

			// Advance 7 blocks more
			initialize_block(12);

			// Trigger rent through call
			assert_ok!(Contracts::call(Origin::signed(ALICE), BOB, 0, GAS_LIMIT, call::null()));

			// Check result
			let rent_2 = (8 + 4 - 2) // storage size = size_offset + deploy_set_storage - deposit_offset
				* 4 // rent byte price
				* 7; // blocks to rent
			let bob_contract = ContractInfoOf::<Test>::get(BOB).unwrap().get_alive().unwrap();
			assert_eq!(bob_contract.rent_allowance, 1_000 - rent - rent_2);
			assert_eq!(bob_contract.deduct_block, 12);
			assert_eq!(Balances::free_balance(BOB), 30_000 - rent - rent_2);

			// Second call on same block should have no effect on rent
			assert_ok!(Contracts::call(Origin::signed(ALICE), BOB, 0, GAS_LIMIT, call::null()));

			let bob_contract = ContractInfoOf::<Test>::get(BOB).unwrap().get_alive().unwrap();
			assert_eq!(bob_contract.rent_allowance, 1_000 - rent - rent_2);
			assert_eq!(bob_contract.deduct_block, 12);
			assert_eq!(Balances::free_balance(BOB), 30_000 - rent - rent_2);
		});
}

#[test]
fn call_contract_removals() {
	removals(|| {
		// Call on already-removed account might fail, and this is fine.
		let _ = Contracts::call(Origin::signed(ALICE), BOB, 0, GAS_LIMIT, call::null());
		true
	});
}

#[test]
fn inherent_claim_surcharge_contract_removals() {
	removals(|| Contracts::claim_surcharge(Origin::none(), BOB, Some(ALICE)).is_ok());
}

#[test]
fn signed_claim_surcharge_contract_removals() {
	removals(|| Contracts::claim_surcharge(Origin::signed(ALICE), BOB, None).is_ok());
}

#[test]
fn claim_surcharge_malus() {
	// Test surcharge malus for inherent
	claim_surcharge(4, || Contracts::claim_surcharge(Origin::none(), BOB, Some(ALICE)).is_ok(), true);
	claim_surcharge(3, || Contracts::claim_surcharge(Origin::none(), BOB, Some(ALICE)).is_ok(), true);
	claim_surcharge(2, || Contracts::claim_surcharge(Origin::none(), BOB, Some(ALICE)).is_ok(), true);
	claim_surcharge(1, || Contracts::claim_surcharge(Origin::none(), BOB, Some(ALICE)).is_ok(), false);

	// Test surcharge malus for signed
	claim_surcharge(4, || Contracts::claim_surcharge(Origin::signed(ALICE), BOB, None).is_ok(), true);
	claim_surcharge(3, || Contracts::claim_surcharge(Origin::signed(ALICE), BOB, None).is_ok(), false);
	claim_surcharge(2, || Contracts::claim_surcharge(Origin::signed(ALICE), BOB, None).is_ok(), false);
	claim_surcharge(1, || Contracts::claim_surcharge(Origin::signed(ALICE), BOB, None).is_ok(), false);
}

/// Claim surcharge with the given trigger_call at the given blocks.
/// If `removes` is true then assert that the contract is a tombstone.
fn claim_surcharge(blocks: u64, trigger_call: impl Fn() -> bool, removes: bool) {
	let (wasm, code_hash) = compile_module::<Test>("set_rent").unwrap();

	ExtBuilder::default()
		.existential_deposit(50)
		.build()
		.execute_with(|| {
			// Create
			let _ = Balances::deposit_creating(&ALICE, 1_000_000);
			assert_ok!(Contracts::put_code(Origin::signed(ALICE), wasm));
			assert_ok!(Contracts::instantiate(
				Origin::signed(ALICE),
				100,
				GAS_LIMIT, code_hash.into(),
				<Test as pallet_balances::Trait>::Balance::from(1_000u32).encode() // rent allowance
			));

			// Advance blocks
			initialize_block(blocks);

			// Trigger rent through call
			assert!(trigger_call());

			if removes {
				assert!(ContractInfoOf::<Test>::get(BOB).unwrap().get_tombstone().is_some());
			} else {
				assert!(ContractInfoOf::<Test>::get(BOB).unwrap().get_alive().is_some());
			}
		});
}

/// Test for all kind of removals for the given trigger:
/// * if balance is reached and balance > subsistence threshold
/// * if allowance is exceeded
/// * if balance is reached and balance < subsistence threshold
///	    * this case cannot be triggered by a contract: we check whether a tombstone is left
fn removals(trigger_call: impl Fn() -> bool) {
	let (wasm, code_hash) = compile_module::<Test>("set_rent").unwrap();

	// Balance reached and superior to subsistence threshold
	ExtBuilder::default()
		.existential_deposit(50)
		.build()
		.execute_with(|| {
			// Create
			let _ = Balances::deposit_creating(&ALICE, 1_000_000);
			assert_ok!(Contracts::put_code(Origin::signed(ALICE), wasm.clone()));
			assert_ok!(Contracts::instantiate(
				Origin::signed(ALICE),
				100,
				GAS_LIMIT, code_hash.into(),
				<Test as pallet_balances::Trait>::Balance::from(1_000u32).encode() // rent allowance
			));

			let subsistence_threshold = 50 /*existential_deposit*/ + 16 /*tombstone_deposit*/;

			// Trigger rent must have no effect
			assert!(trigger_call());
			assert_eq!(ContractInfoOf::<Test>::get(BOB).unwrap().get_alive().unwrap().rent_allowance, 1_000);
			assert_eq!(Balances::free_balance(BOB), 100);

			// Advance blocks
			initialize_block(10);

			// Trigger rent through call
			assert!(trigger_call());
			assert!(ContractInfoOf::<Test>::get(BOB).unwrap().get_tombstone().is_some());
			assert_eq!(Balances::free_balance(BOB), subsistence_threshold);

			// Advance blocks
			initialize_block(20);

			// Trigger rent must have no effect
			assert!(trigger_call());
			assert!(ContractInfoOf::<Test>::get(BOB).unwrap().get_tombstone().is_some());
			assert_eq!(Balances::free_balance(BOB), subsistence_threshold);
		});

	// Allowance exceeded
	ExtBuilder::default()
		.existential_deposit(50)
		.build()
		.execute_with(|| {
			// Create
			let _ = Balances::deposit_creating(&ALICE, 1_000_000);
			assert_ok!(Contracts::put_code(Origin::signed(ALICE), wasm.clone()));
			assert_ok!(Contracts::instantiate(
				Origin::signed(ALICE),
				1_000,
				GAS_LIMIT,
				code_hash.into(),
				<Test as pallet_balances::Trait>::Balance::from(100u32).encode() // rent allowance
			));

			// Trigger rent must have no effect
			assert!(trigger_call());
			assert_eq!(
				ContractInfoOf::<Test>::get(BOB)
					.unwrap()
					.get_alive()
					.unwrap()
					.rent_allowance,
				100
			);
			assert_eq!(Balances::free_balance(BOB), 1_000);

			// Advance blocks
			initialize_block(10);

			// Trigger rent through call
			assert!(trigger_call());
			assert!(ContractInfoOf::<Test>::get(BOB)
				.unwrap()
				.get_tombstone()
				.is_some());
			// Balance should be initial balance - initial rent_allowance
			assert_eq!(Balances::free_balance(BOB), 900);

			// Advance blocks
			initialize_block(20);

			// Trigger rent must have no effect
			assert!(trigger_call());
			assert!(ContractInfoOf::<Test>::get(BOB)
				.unwrap()
				.get_tombstone()
				.is_some());
			assert_eq!(Balances::free_balance(BOB), 900);
		});

	// Balance reached and inferior to subsistence threshold
	ExtBuilder::default()
		.existential_deposit(50)
		.build()
		.execute_with(|| {
			// Create
			let _ = Balances::deposit_creating(&ALICE, 1_000_000);
			let subsistence_threshold =
				Balances::minimum_balance() + <Test as Trait>::TombstoneDeposit::get();
			assert_ok!(Contracts::put_code(Origin::signed(ALICE), wasm.clone()));
			assert_ok!(Contracts::instantiate(
				Origin::signed(ALICE),
				50 + subsistence_threshold,
				GAS_LIMIT,
				code_hash.into(),
				<Test as pallet_balances::Trait>::Balance::from(1_000u32).encode() // rent allowance
			));

			// Trigger rent must have no effect
			assert!(trigger_call());
			assert_eq!(
				ContractInfoOf::<Test>::get(BOB)
					.unwrap()
					.get_alive()
					.unwrap()
					.rent_allowance,
				1_000
			);
			assert_eq!(
				Balances::free_balance(BOB),
				50 + subsistence_threshold,
			);

			// Transfer funds
			assert_ok!(Contracts::call(
				Origin::signed(ALICE),
				BOB,
				0,
				GAS_LIMIT,
				call::transfer()
			));
			assert_eq!(
				ContractInfoOf::<Test>::get(BOB)
					.unwrap()
					.get_alive()
					.unwrap()
					.rent_allowance,
				1_000
			);
			assert_eq!(Balances::free_balance(BOB), subsistence_threshold);

			// Advance blocks
			initialize_block(10);

			// Trigger rent through call
			assert!(trigger_call());
			assert_matches!(ContractInfoOf::<Test>::get(BOB), Some(ContractInfo::Tombstone(_)));
			assert_eq!(Balances::free_balance(BOB), subsistence_threshold);

			// Advance blocks
			initialize_block(20);

			// Trigger rent must have no effect
			assert!(trigger_call());
			assert_matches!(ContractInfoOf::<Test>::get(BOB), Some(ContractInfo::Tombstone(_)));
			assert_eq!(Balances::free_balance(BOB), subsistence_threshold);
		});
}

#[test]
fn call_removed_contract() {
	let (wasm, code_hash) = compile_module::<Test>("set_rent").unwrap();

	// Balance reached and superior to subsistence threshold
	ExtBuilder::default()
		.existential_deposit(50)
		.build()
		.execute_with(|| {
			// Create
			let _ = Balances::deposit_creating(&ALICE, 1_000_000);
			assert_ok!(Contracts::put_code(Origin::signed(ALICE), wasm.clone()));
			assert_ok!(Contracts::instantiate(
				Origin::signed(ALICE),
				100,
				GAS_LIMIT, code_hash.into(),
				<Test as pallet_balances::Trait>::Balance::from(1_000u32).encode() // rent allowance
			));

			// Calling contract should succeed.
			assert_ok!(Contracts::call(Origin::signed(ALICE), BOB, 0, GAS_LIMIT, call::null()));

			// Advance blocks
			initialize_block(10);

			// Calling contract should remove contract and fail.
			assert_err_ignore_postinfo!(
				Contracts::call(Origin::signed(ALICE), BOB, 0, GAS_LIMIT, call::null()),
				"contract has been evicted"
			);
			// Calling a contract that is about to evict shall emit an event.
			assert_eq!(System::events(), vec![
				EventRecord {
					phase: Phase::Initialization,
					event: MetaEvent::contracts(RawEvent::Evicted(BOB, true)),
					topics: vec![],
				},
			]);

			// Subsequent contract calls should also fail.
			assert_err_ignore_postinfo!(
				Contracts::call(Origin::signed(ALICE), BOB, 0, GAS_LIMIT, call::null()),
				"contract has been evicted"
			);
		})
}

#[test]
fn default_rent_allowance_on_instantiate() {
	let (wasm, code_hash) = compile_module::<Test>("check_default_rent_allowance").unwrap();

	ExtBuilder::default()
		.existential_deposit(50)
		.build()
		.execute_with(|| {
			// Create
			let _ = Balances::deposit_creating(&ALICE, 1_000_000);
			assert_ok!(Contracts::put_code(Origin::signed(ALICE), wasm));
			assert_ok!(Contracts::instantiate(
				Origin::signed(ALICE),
				30_000,
				GAS_LIMIT,
				code_hash.into(),
				vec![],
			));

			// Check creation
			let bob_contract = ContractInfoOf::<Test>::get(BOB).unwrap().get_alive().unwrap();
			assert_eq!(bob_contract.rent_allowance, <BalanceOf<Test>>::max_value());

			// Advance blocks
			initialize_block(5);

			// Trigger rent through call
			assert_ok!(Contracts::call(Origin::signed(ALICE), BOB, 0, GAS_LIMIT, call::null()));

			// Check contract is still alive
			let bob_contract = ContractInfoOf::<Test>::get(BOB).unwrap().get_alive();
			assert!(bob_contract.is_some())
		});
}

#[test]
fn restorations_dirty_storage_and_different_storage() {
	restoration(true, true);
}

#[test]
fn restorations_dirty_storage() {
	restoration(false, true);
}

#[test]
fn restoration_different_storage() {
	restoration(true, false);
}

#[test]
fn restoration_success() {
	restoration(false, false);
}

fn restoration(test_different_storage: bool, test_restore_to_with_dirty_storage: bool) {
	let (set_rent_wasm, set_rent_code_hash) = compile_module::<Test>("set_rent").unwrap();
	let (restoration_wasm, restoration_code_hash) = compile_module::<Test>("restoration").unwrap();

	ExtBuilder::default()
		.existential_deposit(50)
		.build()
		.execute_with(|| {
			let _ = Balances::deposit_creating(&ALICE, 1_000_000);
			assert_ok!(Contracts::put_code(Origin::signed(ALICE), restoration_wasm));
			assert_ok!(Contracts::put_code(Origin::signed(ALICE), set_rent_wasm));

			// If you ever need to update the wasm source this test will fail
			// and will show you the actual hash.
			assert_eq!(System::events(), vec![
				EventRecord {
					phase: Phase::Initialization,
					event: MetaEvent::system(frame_system::RawEvent::NewAccount(1)),
					topics: vec![],
				},
				EventRecord {
					phase: Phase::Initialization,
					event: MetaEvent::balances(pallet_balances::RawEvent::Endowed(1, 1_000_000)),
					topics: vec![],
				},
				EventRecord {
					phase: Phase::Initialization,
					event: MetaEvent::contracts(RawEvent::CodeStored(restoration_code_hash.into())),
					topics: vec![],
				},
				EventRecord {
					phase: Phase::Initialization,
					event: MetaEvent::contracts(RawEvent::CodeStored(set_rent_code_hash.into())),
					topics: vec![],
				},
			]);

			// Create an account with address `BOB` with code `CODE_SET_RENT`.
			// The input parameter sets the rent allowance to 0.
			assert_ok!(Contracts::instantiate(
				Origin::signed(ALICE),
				30_000,
				GAS_LIMIT,
				set_rent_code_hash.into(),
				<Test as pallet_balances::Trait>::Balance::from(0u32).encode()
			));

			// Check if `BOB` was created successfully and that the rent allowance is
			// set to 0.
			let bob_contract = ContractInfoOf::<Test>::get(BOB).unwrap().get_alive().unwrap();
			assert_eq!(bob_contract.rent_allowance, 0);

			if test_different_storage {
				assert_ok!(Contracts::call(
					Origin::signed(ALICE),
					BOB, 0, GAS_LIMIT,
					call::set_storage_4_byte())
				);
			}

			// Advance 4 blocks, to the 5th.
			initialize_block(5);

			// Call `BOB`, which makes it pay rent. Since the rent allowance is set to 0
			// we expect that it will get removed leaving tombstone.
			assert_err_ignore_postinfo!(
				Contracts::call(Origin::signed(ALICE), BOB, 0, GAS_LIMIT, call::null()),
				"contract has been evicted"
			);
			assert!(ContractInfoOf::<Test>::get(BOB).unwrap().get_tombstone().is_some());
			assert_eq!(System::events(), vec![
				EventRecord {
					phase: Phase::Initialization,
					event: MetaEvent::contracts(
						RawEvent::Evicted(BOB.clone(), true)
					),
					topics: vec![],
				},
			]);

			// Create another account with the address `DJANGO` with `CODE_RESTORATION`.
			//
			// Note that we can't use `ALICE` for creating `DJANGO` so we create yet another
			// account `CHARLIE` and create `DJANGO` with it.
			let _ = Balances::deposit_creating(&CHARLIE, 1_000_000);
			assert_ok!(Contracts::instantiate(
				Origin::signed(CHARLIE),
				30_000,
				GAS_LIMIT,
				restoration_code_hash.into(),
				<Test as pallet_balances::Trait>::Balance::from(0u32).encode()
			));

			// Before performing a call to `DJANGO` save its original trie id.
			let django_trie_id = ContractInfoOf::<Test>::get(DJANGO).unwrap()
				.get_alive().unwrap().trie_id;

			if !test_restore_to_with_dirty_storage {
				// Advance 1 block, to the 6th.
				initialize_block(6);
			}

			// Perform a call to `DJANGO`. This should either perform restoration successfully or
			// fail depending on the test parameters.
			let perform_the_restoration = || {
				Contracts::call(
					Origin::signed(ALICE),
					DJANGO,
					0,
					GAS_LIMIT,
<<<<<<< HEAD
					vec![],
=======
					set_rent_code_hash.as_ref().to_vec(),
>>>>>>> 60e3a693
				)
			};

			if test_different_storage || test_restore_to_with_dirty_storage {
				// Parametrization of the test imply restoration failure. Check that `DJANGO` aka
				// restoration contract is still in place and also that `BOB` doesn't exist.

				assert_err_ignore_postinfo!(
					perform_the_restoration(),
					"contract trapped during execution"
				);

				assert!(ContractInfoOf::<Test>::get(BOB).unwrap().get_tombstone().is_some());
				let django_contract = ContractInfoOf::<Test>::get(DJANGO).unwrap()
					.get_alive().unwrap();
				assert_eq!(django_contract.storage_size, 8);
				assert_eq!(django_contract.trie_id, django_trie_id);
				assert_eq!(django_contract.deduct_block, System::block_number());
				match (test_different_storage, test_restore_to_with_dirty_storage) {
					(true, false) => {
						assert_eq!(System::events(), vec![]);
					}
					(_, true) => {
						pretty_assertions::assert_eq!(System::events(), vec![
							EventRecord {
								phase: Phase::Initialization,
								event: MetaEvent::contracts(RawEvent::Evicted(BOB, true)),
								topics: vec![],
							},
							EventRecord {
								phase: Phase::Initialization,
								event: MetaEvent::system(frame_system::RawEvent::NewAccount(CHARLIE)),
								topics: vec![],
							},
							EventRecord {
								phase: Phase::Initialization,
								event: MetaEvent::balances(pallet_balances::RawEvent::Endowed(CHARLIE, 1_000_000)),
								topics: vec![],
							},
							EventRecord {
								phase: Phase::Initialization,
								event: MetaEvent::system(frame_system::RawEvent::NewAccount(DJANGO)),
								topics: vec![],
							},
							EventRecord {
								phase: Phase::Initialization,
								event: MetaEvent::balances(pallet_balances::RawEvent::Endowed(DJANGO, 30_000)),
								topics: vec![],
							},
							EventRecord {
								phase: Phase::Initialization,
								event: MetaEvent::balances(
									pallet_balances::RawEvent::Transfer(CHARLIE, DJANGO, 30_000)
								),
								topics: vec![],
							},
							EventRecord {
								phase: Phase::Initialization,
								event: MetaEvent::contracts(RawEvent::Instantiated(CHARLIE, DJANGO)),
								topics: vec![],
							},
						]);
					}
					_ => unreachable!(),
				}
			} else {
				assert_ok!(perform_the_restoration());

				// Here we expect that the restoration is succeeded. Check that the restoration
				// contract `DJANGO` ceased to exist and that `BOB` returned back.
				println!("{:?}", ContractInfoOf::<Test>::get(BOB));
				let bob_contract = ContractInfoOf::<Test>::get(BOB).unwrap()
					.get_alive().unwrap();
				assert_eq!(bob_contract.rent_allowance, 50);
				assert_eq!(bob_contract.storage_size, 4);
				assert_eq!(bob_contract.trie_id, django_trie_id);
				assert_eq!(bob_contract.deduct_block, System::block_number());
				assert!(ContractInfoOf::<Test>::get(DJANGO).is_none());
				assert_eq!(System::events(), vec![
					EventRecord {
						phase: Phase::Initialization,
						event: MetaEvent::system(system::RawEvent::KilledAccount(DJANGO)),
						topics: vec![],
					},
					EventRecord {
						phase: Phase::Initialization,
						event: MetaEvent::contracts(
							RawEvent::Restored(DJANGO, BOB, bob_contract.code_hash, 50)
						),
						topics: vec![],
					},
				]);
			}
		});
}

#[test]
fn storage_max_value_limit() {
	let (wasm, code_hash) = compile_module::<Test>("storage_size").unwrap();

	ExtBuilder::default()
		.existential_deposit(50)
		.build()
		.execute_with(|| {
			// Create
			let _ = Balances::deposit_creating(&ALICE, 1_000_000);
			assert_ok!(Contracts::put_code(Origin::signed(ALICE), wasm));
			assert_ok!(Contracts::instantiate(
				Origin::signed(ALICE),
				30_000,
				GAS_LIMIT,
				code_hash.into(),
				vec![],
			));

			// Check creation
			let bob_contract = ContractInfoOf::<Test>::get(BOB).unwrap().get_alive().unwrap();
			assert_eq!(bob_contract.rent_allowance, <BalanceOf<Test>>::max_value());

			// Call contract with allowed storage value.
			assert_ok!(Contracts::call(
				Origin::signed(ALICE),
				BOB,
				0,
				GAS_LIMIT * 2, // we are copying a huge buffer
				Encode::encode(&self::MaxValueSize::get()),
			));

			// Call contract with too large a storage value.
			assert_err_ignore_postinfo!(
				Contracts::call(
					Origin::signed(ALICE),
					BOB,
					0,
					GAS_LIMIT,
					Encode::encode(&(self::MaxValueSize::get() + 1)),
				),
				"contract trapped during execution"
			);
		});
}

#[test]
fn deploy_and_call_other_contract() {
	let (callee_wasm, callee_code_hash) = compile_module::<Test>("return_with_data").unwrap();
	let (caller_wasm, caller_code_hash) = compile_module::<Test>("caller_contract").unwrap();

	ExtBuilder::default()
		.existential_deposit(50)
		.build()
		.execute_with(|| {
			// Create
			let _ = Balances::deposit_creating(&ALICE, 1_000_000);
			assert_ok!(Contracts::put_code(Origin::signed(ALICE), callee_wasm));
			assert_ok!(Contracts::put_code(Origin::signed(ALICE), caller_wasm));

			assert_ok!(Contracts::instantiate(
				Origin::signed(ALICE),
				100_000,
				GAS_LIMIT,
				caller_code_hash.into(),
				vec![],
			));

			// Call BOB contract, which attempts to instantiate and call the callee contract and
			// makes various assertions on the results from those calls.
			assert_ok!(Contracts::call(
				Origin::signed(ALICE),
				BOB,
				0,
				GAS_LIMIT,
				callee_code_hash.as_ref().to_vec(),
			));
		});
}

#[test]
fn cannot_self_destruct_through_draning() {
	let (wasm, code_hash) = compile_module::<Test>("drain").unwrap();
	ExtBuilder::default()
		.existential_deposit(50)
		.build()
		.execute_with(|| {
			let _ = Balances::deposit_creating(&ALICE, 1_000_000);
			assert_ok!(Contracts::put_code(Origin::signed(ALICE), wasm));

			// Instantiate the BOB contract.
			assert_ok!(Contracts::instantiate(
				Origin::signed(ALICE),
				100_000,
				GAS_LIMIT,
				code_hash.into(),
				vec![],
			));

			// Check that the BOB contract has been instantiated.
			assert_matches!(
				ContractInfoOf::<Test>::get(BOB),
				Some(ContractInfo::Alive(_))
			);

			// Call BOB with no input data, forcing it to run until out-of-balance
			// and eventually trapping because below existential deposit.
			assert_err_ignore_postinfo!(
				Contracts::call(
					Origin::signed(ALICE),
					BOB,
					0,
					GAS_LIMIT,
					vec![],
				),
				"contract trapped during execution"
			);
		});
}

#[test]
fn cannot_self_destruct_while_live() {
	let (wasm, code_hash) = compile_module::<Test>("self_destruct").unwrap();
	ExtBuilder::default()
		.existential_deposit(50)
		.build()
		.execute_with(|| {
			let _ = Balances::deposit_creating(&ALICE, 1_000_000);
			assert_ok!(Contracts::put_code(Origin::signed(ALICE), wasm));

			// Instantiate the BOB contract.
			assert_ok!(Contracts::instantiate(
				Origin::signed(ALICE),
				100_000,
				GAS_LIMIT,
				code_hash.into(),
				vec![],
			));

			// Check that the BOB contract has been instantiated.
			assert_matches!(
				ContractInfoOf::<Test>::get(BOB),
				Some(ContractInfo::Alive(_))
			);

			// Call BOB with input data, forcing it make a recursive call to itself to
			// self-destruct, resulting in a trap.
			assert_err_ignore_postinfo!(
				Contracts::call(
					Origin::signed(ALICE),
					BOB,
					0,
					GAS_LIMIT,
					vec![0],
				),
				"contract trapped during execution"
			);

			// Check that BOB is still alive.
			assert_matches!(
				ContractInfoOf::<Test>::get(BOB),
				Some(ContractInfo::Alive(_))
			);
		});
}

#[test]
fn self_destruct_works() {
	let (wasm, code_hash) = compile_module::<Test>("self_destruct").unwrap();
	ExtBuilder::default()
		.existential_deposit(50)
		.build()
		.execute_with(|| {
			let _ = Balances::deposit_creating(&ALICE, 1_000_000);
			assert_ok!(Contracts::put_code(Origin::signed(ALICE), wasm));

			// Instantiate the BOB contract.
			assert_ok!(Contracts::instantiate(
				Origin::signed(ALICE),
				100_000,
				GAS_LIMIT,
				code_hash.into(),
				vec![],
			));

			// Check that the BOB contract has been instantiated.
			assert_matches!(
				ContractInfoOf::<Test>::get(BOB),
				Some(ContractInfo::Alive(_))
			);

			// Call BOB without input data which triggers termination.
			assert_matches!(
				Contracts::call(
					Origin::signed(ALICE),
					BOB,
					0,
					GAS_LIMIT,
					vec![],
				),
				Ok(_)
			);

			// Check that account is gone
			assert!(ContractInfoOf::<Test>::get(BOB).is_none());

			// check that the beneficiary (django) got remaining balance
			assert_eq!(Balances::free_balance(DJANGO), 100_000);
		});
}

// This tests that one contract cannot prevent another from self-destructing by sending it
// additional funds after it has been drained.
#[test]
fn destroy_contract_and_transfer_funds() {
	let (callee_wasm, callee_code_hash) = compile_module::<Test>("self_destruct").unwrap();
	let (caller_wasm, caller_code_hash) = compile_module::<Test>("destroy_and_transfer").unwrap();

	ExtBuilder::default()
		.existential_deposit(50)
		.build()
		.execute_with(|| {
			// Create
			let _ = Balances::deposit_creating(&ALICE, 1_000_000);
			assert_ok!(Contracts::put_code(Origin::signed(ALICE), callee_wasm));
			assert_ok!(Contracts::put_code(Origin::signed(ALICE), caller_wasm));

			// This deploys the BOB contract, which in turn deploys the CHARLIE contract during
			// construction.
			assert_ok!(Contracts::instantiate(
				Origin::signed(ALICE),
				200_000,
				GAS_LIMIT,
				caller_code_hash.into(),
				callee_code_hash.as_ref().to_vec(),
			));

			// Check that the CHARLIE contract has been instantiated.
			assert_matches!(
				ContractInfoOf::<Test>::get(CHARLIE),
				Some(ContractInfo::Alive(_))
			);

			// Call BOB, which calls CHARLIE, forcing CHARLIE to self-destruct.
			assert_ok!(Contracts::call(
				Origin::signed(ALICE),
				BOB,
				0,
				GAS_LIMIT,
				CHARLIE.encode(),
			));

			// Check that CHARLIE has moved on to the great beyond (ie. died).
			assert!(ContractInfoOf::<Test>::get(CHARLIE).is_none());
		});
}

#[test]
fn cannot_self_destruct_in_constructor() {
	let (wasm, code_hash) = compile_module::<Test>("self_destructing_constructor").unwrap();
	ExtBuilder::default()
		.existential_deposit(50)
		.build()
		.execute_with(|| {
			let _ = Balances::deposit_creating(&ALICE, 1_000_000);
			assert_ok!(Contracts::put_code(Origin::signed(ALICE), wasm));

			// Fail to instantiate the BOB because the call that is issued in the deploy
			// function exhausts all balances which puts it below the existential deposit.
			assert_err_ignore_postinfo!(
				Contracts::instantiate(
					Origin::signed(ALICE),
					100_000,
					GAS_LIMIT,
					code_hash.into(),
					vec![],
				),
				"contract trapped during execution"
			);
		});
}

#[test]
fn crypto_hashes() {
	let (wasm, code_hash) = compile_module::<Test>("crypto_hashes").unwrap();

	ExtBuilder::default()
		.existential_deposit(50)
		.build()
		.execute_with(|| {
			let _ = Balances::deposit_creating(&ALICE, 1_000_000);
			assert_ok!(Contracts::put_code(Origin::signed(ALICE), wasm));

			// Instantiate the CRYPTO_HASHES contract.
			assert_ok!(Contracts::instantiate(
				Origin::signed(ALICE),
				100_000,
				GAS_LIMIT,
				code_hash.into(),
				vec![],
			));
			// Perform the call.
			let input = b"_DEAD_BEEF";
			use sp_io::hashing::*;
			// Wraps a hash function into a more dynamic form usable for testing.
			macro_rules! dyn_hash_fn {
				($name:ident) => {
					Box::new(|input| $name(input).as_ref().to_vec().into_boxed_slice())
				};
			}
			// All hash functions and their associated output byte lengths.
			let test_cases: &[(Box<dyn Fn(&[u8]) -> Box<[u8]>>, usize)] = &[
				(dyn_hash_fn!(sha2_256), 32),
				(dyn_hash_fn!(keccak_256), 32),
				(dyn_hash_fn!(blake2_256), 32),
				(dyn_hash_fn!(blake2_128), 16),
			];
			// Test the given hash functions for the input: "_DEAD_BEEF"
			for (n, (hash_fn, expected_size)) in test_cases.iter().enumerate() {
				// We offset data in the contract tables by 1.
				let mut params = vec![(n + 1) as u8];
				params.extend_from_slice(input);
				let result = <Module<Test>>::bare_call(
					ALICE,
					BOB,
					0,
					GAS_LIMIT,
					params,
				).0.unwrap();
				assert!(result.is_success());
				let expected = hash_fn(input.as_ref());
				assert_eq!(&result.data[..*expected_size], &*expected);
			}
		})
}<|MERGE_RESOLUTION|>--- conflicted
+++ resolved
@@ -17,10 +17,7 @@
 use crate::{
 	BalanceOf, ContractAddressFor, ContractInfo, ContractInfoOf, GenesisConfig, Module,
 	RawAliveContractInfo, RawEvent, Trait, TrieId, Schedule, TrieIdGenerator, gas::Gas,
-<<<<<<< HEAD
-=======
 	Error,
->>>>>>> 60e3a693
 };
 use assert_matches::assert_matches;
 use hex_literal::*;
@@ -1176,11 +1173,7 @@
 					DJANGO,
 					0,
 					GAS_LIMIT,
-<<<<<<< HEAD
-					vec![],
-=======
 					set_rent_code_hash.as_ref().to_vec(),
->>>>>>> 60e3a693
 				)
 			};
 
