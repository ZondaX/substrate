// This file is part of Substrate.

// Copyright (C) 2019-2020 Parity Technologies (UK) Ltd.
// SPDX-License-Identifier: Apache-2.0

// Licensed under the Apache License, Version 2.0 (the "License");
// you may not use this file except in compliance with the License.
// You may obtain a copy of the License at
//
// 	http://www.apache.org/licenses/LICENSE-2.0
//
// Unless required by applicable law or agreed to in writing, software
// distributed under the License is distributed on an "AS IS" BASIS,
// WITHOUT WARRANTIES OR CONDITIONS OF ANY KIND, either express or implied.
// See the License for the specific language governing permissions and
// limitations under the License.

use frame_support::{
	codec::{Encode, Decode, EncodeLike}, traits::Get, weights::RuntimeDbWeight,
};

<<<<<<< HEAD
/// Kind of alias for `Config` trait. Deprecated as `Trait` is renamed `Config`.
pub trait Trait: Config {}
impl<T: Config> Trait for T {}

=======
>>>>>>> 21fe14af
pub trait Config: 'static + Eq + Clone {
	type Origin: Into<Result<RawOrigin<Self::AccountId>, Self::Origin>>
		+ From<RawOrigin<Self::AccountId>>;

	type BaseCallFilter: frame_support::traits::Filter<Self::Call>;
	type BlockNumber: Decode + Encode + EncodeLike + Clone + Default;
	type Hash;
	type AccountId: Encode + EncodeLike + Decode;
	type Call;
	type Event: From<Event<Self>>;
	type PalletInfo: frame_support::traits::PalletInfo;
	type DbWeight: Get<RuntimeDbWeight>;
}

frame_support::decl_module! {
	pub struct Module<T: Config> for enum Call where origin: T::Origin, system=self {
		#[weight = 0]
		fn noop(origin) {}
	}
}

impl<T: Config> Module<T> {
	pub fn deposit_event(_event: impl Into<T::Event>) {}
}

frame_support::decl_event!(
	pub enum Event<T> where BlockNumber = <T as Config>::BlockNumber {
		ExtrinsicSuccess,
		ExtrinsicFailed,
		Ignore(BlockNumber),
	}
);

frame_support::decl_error! {
	pub enum Error for Module<T: Config> {
		/// Test error documentation
		TestError,
		/// Error documentation
		/// with multiple lines
		AnotherError
	}
}

/// Origin for the system module.
#[derive(PartialEq, Eq, Clone, sp_runtime::RuntimeDebug, Encode, Decode)]
pub enum RawOrigin<AccountId> {
	Root,
	Signed(AccountId),
	None,
}

impl<AccountId> From<Option<AccountId>> for RawOrigin<AccountId> {
	fn from(s: Option<AccountId>) -> RawOrigin<AccountId> {
		match s {
			Some(who) => RawOrigin::Signed(who),
			None => RawOrigin::None,
		}
	}
}

pub type Origin<T> = RawOrigin<<T as Config>::AccountId>;

#[allow(dead_code)]
pub fn ensure_root<OuterOrigin, AccountId>(o: OuterOrigin) -> Result<(), &'static str>
	where OuterOrigin: Into<Result<RawOrigin<AccountId>, OuterOrigin>>
{
	o.into().map(|_| ()).map_err(|_| "bad origin: expected to be a root origin")
}<|MERGE_RESOLUTION|>--- conflicted
+++ resolved
@@ -19,13 +19,6 @@
 	codec::{Encode, Decode, EncodeLike}, traits::Get, weights::RuntimeDbWeight,
 };
 
-<<<<<<< HEAD
-/// Kind of alias for `Config` trait. Deprecated as `Trait` is renamed `Config`.
-pub trait Trait: Config {}
-impl<T: Config> Trait for T {}
-
-=======
->>>>>>> 21fe14af
 pub trait Config: 'static + Eq + Clone {
 	type Origin: Into<Result<RawOrigin<Self::AccountId>, Self::Origin>>
 		+ From<RawOrigin<Self::AccountId>>;
