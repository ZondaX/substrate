// This file is part of Substrate.

// Copyright (C) 2019-2020 Parity Technologies (UK) Ltd.
// SPDX-License-Identifier: Apache-2.0

// Licensed under the Apache License, Version 2.0 (the "License");
// you may not use this file except in compliance with the License.
// You may obtain a copy of the License at
//
// 	http://www.apache.org/licenses/LICENSE-2.0
//
// Unless required by applicable law or agreed to in writing, software
// distributed under the License is distributed on an "AS IS" BASIS,
// WITHOUT WARRANTIES OR CONDITIONS OF ANY KIND, either express or implied.
// See the License for the specific language governing permissions and
// limitations under the License.

//! Traits for FRAME.
//!
//! NOTE: If you're looking for `parameter_types`, it has moved in to the top-level module.

use sp_std::{prelude::*, result, marker::PhantomData, ops::Div, fmt::Debug};
use codec::{FullCodec, Codec, Encode, Decode, EncodeLike};
use sp_core::u32_trait::Value as U32;
use sp_runtime::{
	RuntimeDebug, ConsensusEngineId, DispatchResult, DispatchError,
	traits::{
		MaybeSerializeDeserialize, AtLeast32Bit, Saturating, TrailingZeroInput, Bounded, Zero,
		BadOrigin, AtLeast32BitUnsigned, UniqueSaturatedFrom, UniqueSaturatedInto,
		SaturatedConversion,
	},
};
use crate::dispatch::Parameter;
use crate::storage::StorageMap;
use crate::weights::Weight;
use impl_trait_for_tuples::impl_for_tuples;

/// Re-expected for the macro.
#[doc(hidden)]
pub use sp_std::{mem::{swap, take}, cell::RefCell, vec::Vec, boxed::Box};

/// Simple trait for providing a filter over a reference to some type.
pub trait Filter<T> {
	/// Determine if a given value should be allowed through the filter (returns `true`) or not.
	fn filter(_: &T) -> bool;
}

impl<T> Filter<T> for () {
	fn filter(_: &T) -> bool { true }
}

/// Trait to add a constraint onto the filter.
pub trait FilterStack<T>: Filter<T> {
	/// The type used to archive the stack.
	type Stack;

	/// Add a new `constraint` onto the filter.
	fn push(constraint: impl Fn(&T) -> bool + 'static);

	/// Removes the most recently pushed, and not-yet-popped, constraint from the filter.
	fn pop();

	/// Clear the filter, returning a value that may be used later to `restore` it.
	fn take() -> Self::Stack;

	/// Restore the filter from a previous `take` operation.
	fn restore(taken: Self::Stack);
}

/// Guard type for pushing a constraint to a `FilterStack` and popping when dropped.
pub struct FilterStackGuard<F: FilterStack<T>, T>(PhantomData<(F, T)>);

/// Guard type for clearing all pushed constraints from a `FilterStack` and reinstating them when
/// dropped.
pub struct ClearFilterGuard<F: FilterStack<T>, T>(Option<F::Stack>, PhantomData<T>);

impl<F: FilterStack<T>, T> FilterStackGuard<F, T> {
	/// Create a new instance, adding a new `constraint` onto the filter `T`, and popping it when
	/// this instance is dropped.
	pub fn new(constraint: impl Fn(&T) -> bool + 'static) -> Self {
		F::push(constraint);
		Self(PhantomData)
	}
}

impl<F: FilterStack<T>, T> Drop for FilterStackGuard<F, T> {
	fn drop(&mut self) {
		F::pop();
	}
}

impl<F: FilterStack<T>, T> ClearFilterGuard<F, T> {
	/// Create a new instance, adding a new `constraint` onto the filter `T`, and popping it when
	/// this instance is dropped.
	pub fn new() -> Self {
		Self(Some(F::take()), PhantomData)
	}
}

impl<F: FilterStack<T>, T> Drop for ClearFilterGuard<F, T> {
	fn drop(&mut self) {
		if let Some(taken) = self.0.take() {
			F::restore(taken);
		}
	}
}

/// Simple trait for providing a filter over a reference to some type, given an instance of itself.
pub trait InstanceFilter<T>: Sized + Send + Sync {
	/// Determine if a given value should be allowed through the filter (returns `true`) or not.
	fn filter(&self, _: &T) -> bool;

	/// Determines whether `self` matches at least everything that `_o` does.
	fn is_superset(&self, _o: &Self) -> bool { false }
}

impl<T> InstanceFilter<T> for () {
	fn filter(&self, _: &T) -> bool { true }
	fn is_superset(&self, _o: &Self) -> bool { true }
}

#[macro_export]
macro_rules! impl_filter_stack {
	($target:ty, $base:ty, $call:ty, $module:ident) => {
		#[cfg(feature = "std")]
		mod $module {
			#[allow(unused_imports)]
			use super::*;
			use $crate::traits::{swap, take, RefCell, Vec, Box, Filter, FilterStack};

			thread_local! {
				static FILTER: RefCell<Vec<Box<dyn Fn(&$call) -> bool + 'static>>> = RefCell::new(Vec::new());
			}

			impl Filter<$call> for $target {
				fn filter(call: &$call) -> bool {
					<$base>::filter(call) &&
						FILTER.with(|filter| filter.borrow().iter().all(|f| f(call)))
				}
			}

			impl FilterStack<$call> for $target {
				type Stack = Vec<Box<dyn Fn(&$call) -> bool + 'static>>;
				fn push(f: impl Fn(&$call) -> bool + 'static) {
					FILTER.with(|filter| filter.borrow_mut().push(Box::new(f)));
				}
				fn pop() {
					FILTER.with(|filter| filter.borrow_mut().pop());
				}
				fn take() -> Self::Stack {
					FILTER.with(|filter| take(filter.borrow_mut().as_mut()))
				}
				fn restore(mut s: Self::Stack) {
					FILTER.with(|filter| swap(filter.borrow_mut().as_mut(), &mut s));
				}
			}
		}

		#[cfg(not(feature = "std"))]
		mod $module {
			#[allow(unused_imports)]
			use super::*;
			use $crate::traits::{swap, take, RefCell, Vec, Box, Filter, FilterStack};

			struct ThisFilter(RefCell<Vec<Box<dyn Fn(&$call) -> bool + 'static>>>);
			// NOTE: Safe only in wasm (guarded above) because there's only one thread.
			unsafe impl Send for ThisFilter {}
			unsafe impl Sync for ThisFilter {}

			static FILTER: ThisFilter = ThisFilter(RefCell::new(Vec::new()));

			impl Filter<$call> for $target {
				fn filter(call: &$call) -> bool {
					<$base>::filter(call) && FILTER.0.borrow().iter().all(|f| f(call))
				}
			}

			impl FilterStack<$call> for $target {
				type Stack = Vec<Box<dyn Fn(&$call) -> bool + 'static>>;
				fn push(f: impl Fn(&$call) -> bool + 'static) {
					FILTER.0.borrow_mut().push(Box::new(f));
				}
				fn pop() {
					FILTER.0.borrow_mut().pop();
				}
				fn take() -> Self::Stack {
					take(FILTER.0.borrow_mut().as_mut())
				}
				fn restore(mut s: Self::Stack) {
					swap(FILTER.0.borrow_mut().as_mut(), &mut s);
				}
			}
		}
	}
}

/// Type that provide some integrity tests.
///
/// This implemented for modules by `decl_module`.
#[impl_for_tuples(30)]
pub trait IntegrityTest {
	/// Run integrity test.
	///
	/// The test is not executed in a externalities provided environment.
	fn integrity_test() {}
}

#[cfg(test)]
mod test_impl_filter_stack {
	use super::*;

	pub struct IsCallable;
	pub struct BaseFilter;
	impl Filter<u32> for BaseFilter {
		fn filter(x: &u32) -> bool { x % 2 == 0 }
	}
	impl_filter_stack!(
		crate::traits::test_impl_filter_stack::IsCallable,
		crate::traits::test_impl_filter_stack::BaseFilter,
		u32,
		is_callable
	);

	#[test]
	fn impl_filter_stack_should_work() {
		assert!(IsCallable::filter(&36));
		assert!(IsCallable::filter(&40));
		assert!(IsCallable::filter(&42));
		assert!(!IsCallable::filter(&43));

		IsCallable::push(|x| *x < 42);
		assert!(IsCallable::filter(&36));
		assert!(IsCallable::filter(&40));
		assert!(!IsCallable::filter(&42));

		IsCallable::push(|x| *x % 3 == 0);
		assert!(IsCallable::filter(&36));
		assert!(!IsCallable::filter(&40));

		IsCallable::pop();
		assert!(IsCallable::filter(&36));
		assert!(IsCallable::filter(&40));
		assert!(!IsCallable::filter(&42));

		let saved = IsCallable::take();
		assert!(IsCallable::filter(&36));
		assert!(IsCallable::filter(&40));
		assert!(IsCallable::filter(&42));
		assert!(!IsCallable::filter(&43));

		IsCallable::restore(saved);
		assert!(IsCallable::filter(&36));
		assert!(IsCallable::filter(&40));
		assert!(!IsCallable::filter(&42));

		IsCallable::pop();
		assert!(IsCallable::filter(&36));
		assert!(IsCallable::filter(&40));
		assert!(IsCallable::filter(&42));
		assert!(!IsCallable::filter(&43));
	}

	#[test]
	fn guards_should_work() {
		assert!(IsCallable::filter(&36));
		assert!(IsCallable::filter(&40));
		assert!(IsCallable::filter(&42));
		assert!(!IsCallable::filter(&43));
		{
			let _guard_1 = FilterStackGuard::<IsCallable, u32>::new(|x| *x < 42);
			assert!(IsCallable::filter(&36));
			assert!(IsCallable::filter(&40));
			assert!(!IsCallable::filter(&42));
			{
				let _guard_2 = FilterStackGuard::<IsCallable, u32>::new(|x| *x % 3 == 0);
				assert!(IsCallable::filter(&36));
				assert!(!IsCallable::filter(&40));
			}
			assert!(IsCallable::filter(&36));
			assert!(IsCallable::filter(&40));
			assert!(!IsCallable::filter(&42));
			{
				let _guard_2 = ClearFilterGuard::<IsCallable, u32>::new();
				assert!(IsCallable::filter(&36));
				assert!(IsCallable::filter(&40));
				assert!(IsCallable::filter(&42));
				assert!(!IsCallable::filter(&43));
			}
			assert!(IsCallable::filter(&36));
			assert!(IsCallable::filter(&40));
			assert!(!IsCallable::filter(&42));
		}
		assert!(IsCallable::filter(&36));
		assert!(IsCallable::filter(&40));
		assert!(IsCallable::filter(&42));
		assert!(!IsCallable::filter(&43));
	}
}

/// An abstraction of a value stored within storage, but possibly as part of a larger composite
/// item.
pub trait StoredMap<K, T> {
	/// Get the item, or its default if it doesn't yet exist; we make no distinction between the
	/// two.
	fn get(k: &K) -> T;
	/// Get whether the item takes up any storage. If this is `false`, then `get` will certainly
	/// return the `T::default()`. If `true`, then there is no implication for `get` (i.e. it
	/// may return any value, including the default).
	///
	/// NOTE: This may still be `true`, even after `remove` is called. This is the case where
	/// a single storage entry is shared between multiple `StoredMap` items single, without
	/// additional logic to enforce it, deletion of any one them doesn't automatically imply
	/// deletion of them all.
	fn is_explicit(k: &K) -> bool;
	/// Mutate the item.
	fn mutate<R>(k: &K, f: impl FnOnce(&mut T) -> R) -> R;
	/// Mutate the item, removing or resetting to default value if it has been mutated to `None`.
	fn mutate_exists<R>(k: &K, f: impl FnOnce(&mut Option<T>) -> R) -> R;
	/// Maybe mutate the item only if an `Ok` value is returned from `f`. Do nothing if an `Err` is
	/// returned. It is removed or reset to default value if it has been mutated to `None`
	fn try_mutate_exists<R, E>(k: &K, f: impl FnOnce(&mut Option<T>) -> Result<R, E>) -> Result<R, E>;
	/// Set the item to something new.
	fn insert(k: &K, t: T) { Self::mutate(k, |i| *i = t); }
	/// Remove the item or otherwise replace it with its default value; we don't care which.
	fn remove(k: &K);
}

/// A simple, generic one-parameter event notifier/handler.
pub trait Happened<T> {
	/// The thing happened.
	fn happened(t: &T);
}

impl<T> Happened<T> for () {
	fn happened(_: &T) {}
}

/// A shim for placing around a storage item in order to use it as a `StoredValue`. Ideally this
/// wouldn't be needed as `StorageValue`s should blanket implement `StoredValue`s, however this
/// would break the ability to have custom impls of `StoredValue`. The other workaround is to
/// implement it directly in the macro.
///
/// This form has the advantage that two additional types are provides, `Created` and `Removed`,
/// which are both generic events that can be tied to handlers to do something in the case of being
/// about to create an account where one didn't previously exist (at all; not just where it used to
/// be the default value), or where the account is being removed or reset back to the default value
/// where previously it did exist (though may have been in a default state). This works well with
/// system module's `CallOnCreatedAccount` and `CallKillAccount`.
pub struct StorageMapShim<
	S,
	Created,
	Removed,
	K,
	T
>(sp_std::marker::PhantomData<(S, Created, Removed, K, T)>);
impl<
	S: StorageMap<K, T, Query=T>,
	Created: Happened<K>,
	Removed: Happened<K>,
	K: FullCodec,
	T: FullCodec,
> StoredMap<K, T> for StorageMapShim<S, Created, Removed, K, T> {
	fn get(k: &K) -> T { S::get(k) }
	fn is_explicit(k: &K) -> bool { S::contains_key(k) }
	fn insert(k: &K, t: T) {
		let existed = S::contains_key(&k);
		S::insert(k, t);
		if !existed {
			Created::happened(k);
		}
	}
	fn remove(k: &K) {
		let existed = S::contains_key(&k);
		S::remove(k);
		if existed {
			Removed::happened(&k);
		}
	}
	fn mutate<R>(k: &K, f: impl FnOnce(&mut T) -> R) -> R {
		let existed = S::contains_key(&k);
		let r = S::mutate(k, f);
		if !existed {
			Created::happened(k);
		}
		r
	}
	fn mutate_exists<R>(k: &K, f: impl FnOnce(&mut Option<T>) -> R) -> R {
		let (existed, exists, r) = S::mutate_exists(k, |maybe_value| {
			let existed = maybe_value.is_some();
			let r = f(maybe_value);
			(existed, maybe_value.is_some(), r)
		});
		if !existed && exists {
			Created::happened(k);
		} else if existed && !exists {
			Removed::happened(k);
		}
		r
	}
	fn try_mutate_exists<R, E>(k: &K, f: impl FnOnce(&mut Option<T>) -> Result<R, E>) -> Result<R, E> {
		S::try_mutate_exists(k, |maybe_value| {
			let existed = maybe_value.is_some();
			f(maybe_value).map(|v| (existed, maybe_value.is_some(), v))
		}).map(|(existed, exists, v)| {
			if !existed && exists {
				Created::happened(k);
			} else if existed && !exists {
				Removed::happened(k);
			}
			v
		})
	}
}

/// Something that can estimate at which block the next session rotation will happen. This should
/// be the same logical unit that dictates `ShouldEndSession` to the session module. No Assumptions
/// are made about the scheduling of the sessions.
pub trait EstimateNextSessionRotation<BlockNumber> {
	/// Return the block number at which the next session rotation is estimated to happen.
	///
	/// None should be returned if the estimation fails to come to an answer
	fn estimate_next_session_rotation(now: BlockNumber) -> Option<BlockNumber>;

	/// Return the weight of calling `estimate_next_session_rotation`
	fn weight(now: BlockNumber) -> Weight;
}

impl<BlockNumber: Bounded> EstimateNextSessionRotation<BlockNumber> for () {
	fn estimate_next_session_rotation(_: BlockNumber) -> Option<BlockNumber> {
		Default::default()
	}

	fn weight(_: BlockNumber) -> Weight {
		0
	}
}

/// Something that can estimate at which block the next `new_session` will be triggered. This must
/// always be implemented by the session module.
pub trait EstimateNextNewSession<BlockNumber> {
	/// Return the block number at which the next new session is estimated to happen.
	fn estimate_next_new_session(now: BlockNumber) -> Option<BlockNumber>;

	/// Return the weight of calling `estimate_next_new_session`
	fn weight(now: BlockNumber) -> Weight;
}

impl<BlockNumber: Bounded> EstimateNextNewSession<BlockNumber> for () {
	fn estimate_next_new_session(_: BlockNumber) -> Option<BlockNumber> {
		Default::default()
	}

	fn weight(_: BlockNumber) -> Weight {
		0
	}
}

/// Anything that can have a `::len()` method.
pub trait Len {
	/// Return the length of data type.
	fn len(&self) -> usize;
}

impl<T: IntoIterator + Clone,> Len for T where <T as IntoIterator>::IntoIter: ExactSizeIterator {
	fn len(&self) -> usize {
		self.clone().into_iter().len()
	}
}

/// A trait for querying a single value from a type.
///
/// It is not required that the value is constant.
pub trait Get<T> {
	/// Return the current value.
	fn get() -> T;
}

impl<T: Default> Get<T> for () {
	fn get() -> T { T::default() }
}

/// A trait for querying whether a type can be said to "contain" a value.
pub trait Contains<T: Ord> {
	/// Return `true` if this "contains" the given value `t`.
	fn contains(t: &T) -> bool { Self::sorted_members().binary_search(t).is_ok() }

	/// Get a vector of all members in the set, ordered.
	fn sorted_members() -> Vec<T>;

	/// Get the number of items in the set.
	fn count() -> usize { Self::sorted_members().len() }

	/// Add an item that would satisfy `contains`. It does not make sure any other
	/// state is correctly maintained or generated.
	///
	/// **Should be used for benchmarking only!!!**
	#[cfg(feature = "runtime-benchmarks")]
	fn add(_t: &T) { unimplemented!() }
}

/// A trait for querying bound for the length of an implementation of `Contains`
pub trait ContainsLengthBound {
	/// Minimum number of elements contained
	fn min_len() -> usize;
	/// Maximum number of elements contained
	fn max_len() -> usize;
}

/// Determiner to say whether a given account is unused.
pub trait IsDeadAccount<AccountId> {
	/// Is the given account dead?
	fn is_dead_account(who: &AccountId) -> bool;
}

impl<AccountId> IsDeadAccount<AccountId> for () {
	fn is_dead_account(_who: &AccountId) -> bool {
		true
	}
}

/// Handler for when a new account has been created.
#[impl_for_tuples(30)]
pub trait OnNewAccount<AccountId> {
	/// A new account `who` has been registered.
	fn on_new_account(who: &AccountId);
}

/// The account with the given id was reaped.
#[impl_for_tuples(30)]
pub trait OnKilledAccount<AccountId> {
	/// The account with the given id was reaped.
	fn on_killed_account(who: &AccountId);
}

/// A trait for finding the author of a block header based on the `PreRuntime` digests contained
/// within it.
pub trait FindAuthor<Author> {
	/// Find the author of a block based on the pre-runtime digests.
	fn find_author<'a, I>(digests: I) -> Option<Author>
		where I: 'a + IntoIterator<Item=(ConsensusEngineId, &'a [u8])>;
}

impl<A> FindAuthor<A> for () {
	fn find_author<'a, I>(_: I) -> Option<A>
		where I: 'a + IntoIterator<Item=(ConsensusEngineId, &'a [u8])>
	{
		None
	}
}

/// A trait for verifying the seal of a header and returning the author.
pub trait VerifySeal<Header, Author> {
	/// Verify a header and return the author, if any.
	fn verify_seal(header: &Header) -> Result<Option<Author>, &'static str>;
}

/// Something which can compute and check proofs of
/// a historical key owner and return full identification data of that
/// key owner.
pub trait KeyOwnerProofSystem<Key> {
	/// The proof of membership itself.
	type Proof: Codec;
	/// The full identification of a key owner and the stash account.
	type IdentificationTuple: Codec;

	/// Prove membership of a key owner in the current block-state.
	///
	/// This should typically only be called off-chain, since it may be
	/// computationally heavy.
	///
	/// Returns `Some` iff the key owner referred to by the given `key` is a
	/// member of the current set.
	fn prove(key: Key) -> Option<Self::Proof>;

	/// Check a proof of membership on-chain. Return `Some` iff the proof is
	/// valid and recent enough to check.
	fn check_proof(key: Key, proof: Self::Proof) -> Option<Self::IdentificationTuple>;
}

impl<Key> KeyOwnerProofSystem<Key> for () {
	// The proof and identification tuples is any bottom type to guarantee that the methods of this
	// implementation can never be called or return anything other than `None`.
	type Proof = crate::Void;
	type IdentificationTuple = crate::Void;

	fn prove(_key: Key) -> Option<Self::Proof> {
		None
	}

	fn check_proof(_key: Key, _proof: Self::Proof) -> Option<Self::IdentificationTuple> {
		None
	}
}

/// Handler for when some currency "account" decreased in balance for
/// some reason.
///
/// The only reason at present for an increase would be for validator rewards, but
/// there may be other reasons in the future or for other chains.
///
/// Reasons for decreases include:
///
/// - Someone got slashed.
/// - Someone paid for a transaction to be included.
pub trait OnUnbalanced<Imbalance: TryDrop> {
	/// Handler for some imbalances. The different imbalances might have different origins or
	/// meanings, dependent on the context. Will default to simply calling on_unbalanced for all
	/// of them. Infallible.
	fn on_unbalanceds<B>(amounts: impl Iterator<Item=Imbalance>) where Imbalance: crate::traits::Imbalance<B> {
		Self::on_unbalanced(amounts.fold(Imbalance::zero(), |i, x| x.merge(i)))
	}

	/// Handler for some imbalance. Infallible.
	fn on_unbalanced(amount: Imbalance) {
		amount.try_drop().unwrap_or_else(Self::on_nonzero_unbalanced)
	}

	/// Actually handle a non-zero imbalance. You probably want to implement this rather than
	/// `on_unbalanced`.
	fn on_nonzero_unbalanced(amount: Imbalance) { drop(amount); }
}

impl<Imbalance: TryDrop> OnUnbalanced<Imbalance> for () {}

/// Simple boolean for whether an account needs to be kept in existence.
#[derive(Copy, Clone, Eq, PartialEq)]
pub enum ExistenceRequirement {
	/// Operation must not result in the account going out of existence.
	///
	/// Note this implies that if the account never existed in the first place, then the operation
	/// may legitimately leave the account unchanged and still non-existent.
	KeepAlive,
	/// Operation may result in account going out of existence.
	AllowDeath,
}

/// A type for which some values make sense to be able to drop without further consideration.
pub trait TryDrop: Sized {
	/// Drop an instance cleanly. Only works if its value represents "no-operation".
	fn try_drop(self) -> Result<(), Self>;
}

/// A trait for a not-quite Linear Type that tracks an imbalance.
///
/// Functions that alter account balances return an object of this trait to
/// express how much account balances have been altered in aggregate. If
/// dropped, the currency system will take some default steps to deal with
/// the imbalance (`balances` module simply reduces or increases its
/// total issuance). Your module should generally handle it in some way,
/// good practice is to do so in a configurable manner using an
/// `OnUnbalanced` type for each situation in which your module needs to
/// handle an imbalance.
///
/// Imbalances can either be Positive (funds were added somewhere without
/// being subtracted elsewhere - e.g. a reward) or Negative (funds deducted
/// somewhere without an equal and opposite addition - e.g. a slash or
/// system fee payment).
///
/// Since they are unsigned, the actual type is always Positive or Negative.
/// The trait makes no distinction except to define the `Opposite` type.
///
/// New instances of zero value can be created (`zero`) and destroyed
/// (`drop_zero`).
///
/// Existing instances can be `split` and merged either consuming `self` with
/// `merge` or mutating `self` with `subsume`. If the target is an `Option`,
/// then `maybe_merge` and `maybe_subsume` might work better. Instances can
/// also be `offset` with an `Opposite` that is less than or equal to in value.
///
/// You can always retrieve the raw balance value using `peek`.
#[must_use]
pub trait Imbalance<Balance>: Sized + TryDrop {
	/// The oppositely imbalanced type. They come in pairs.
	type Opposite: Imbalance<Balance>;

	/// The zero imbalance. Can be destroyed with `drop_zero`.
	fn zero() -> Self;

	/// Drop an instance cleanly. Only works if its `self.value()` is zero.
	fn drop_zero(self) -> Result<(), Self>;

	/// Consume `self` and return two independent instances; the first
	/// is guaranteed to be at most `amount` and the second will be the remainder.
	fn split(self, amount: Balance) -> (Self, Self);

	/// Consume `self` and return two independent instances; the amounts returned will be in
	/// approximately the same ratio as `first`:`second`.
	///
	/// NOTE: This requires up to `first + second` room for a multiply, and `first + second` should
	/// fit into a `u32`. Overflow will safely saturate in both cases.
	fn ration(self, first: u32, second: u32) -> (Self, Self)
		where Balance: From<u32> + Saturating + Div<Output=Balance>
	{
		let total: u32 = first.saturating_add(second);
		let amount1 = self.peek().saturating_mul(first.into()) / total.into();
		self.split(amount1)
	}

	/// Consume self and add its two components, defined by the first component's balance,
	/// element-wise to two pre-existing Imbalances.
	///
	/// A convenient replacement for `split` and `merge`.
	fn split_merge(self, amount: Balance, others: (Self, Self)) -> (Self, Self) {
		let (a, b) = self.split(amount);
		(a.merge(others.0), b.merge(others.1))
	}

	/// Consume self and add its two components, defined by the ratio `first`:`second`,
	/// element-wise to two pre-existing Imbalances.
	///
	/// A convenient replacement for `split` and `merge`.
	fn ration_merge(self, first: u32, second: u32, others: (Self, Self)) -> (Self, Self)
		where Balance: From<u32> + Saturating + Div<Output=Balance>
	{
		let (a, b) = self.ration(first, second);
		(a.merge(others.0), b.merge(others.1))
	}

	/// Consume self and add its two components, defined by the first component's balance,
	/// element-wise into two pre-existing Imbalance refs.
	///
	/// A convenient replacement for `split` and `subsume`.
	fn split_merge_into(self, amount: Balance, others: &mut (Self, Self)) {
		let (a, b) = self.split(amount);
		others.0.subsume(a);
		others.1.subsume(b);
	}

	/// Consume self and add its two components, defined by the ratio `first`:`second`,
	/// element-wise to two pre-existing Imbalances.
	///
	/// A convenient replacement for `split` and `merge`.
	fn ration_merge_into(self, first: u32, second: u32, others: &mut (Self, Self))
		where Balance: From<u32> + Saturating + Div<Output=Balance>
	{
		let (a, b) = self.ration(first, second);
		others.0.subsume(a);
		others.1.subsume(b);
	}

	/// Consume `self` and an `other` to return a new instance that combines
	/// both.
	fn merge(self, other: Self) -> Self;

	/// Consume self to mutate `other` so that it combines both. Just like `subsume`, only with
	/// reversed arguments.
	fn merge_into(self, other: &mut Self) {
		other.subsume(self)
	}

	/// Consume `self` and maybe an `other` to return a new instance that combines
	/// both.
	fn maybe_merge(self, other: Option<Self>) -> Self {
		if let Some(o) = other {
			self.merge(o)
		} else {
			self
		}
	}

	/// Consume an `other` to mutate `self` into a new instance that combines
	/// both.
	fn subsume(&mut self, other: Self);

	/// Maybe consume an `other` to mutate `self` into a new instance that combines
	/// both.
	fn maybe_subsume(&mut self, other: Option<Self>) {
		if let Some(o) = other {
			self.subsume(o)
		}
	}

	/// Consume self and along with an opposite counterpart to return
	/// a combined result.
	///
	/// Returns `Ok` along with a new instance of `Self` if this instance has a
	/// greater value than the `other`. Otherwise returns `Err` with an instance of
	/// the `Opposite`. In both cases the value represents the combination of `self`
	/// and `other`.
	fn offset(self, other: Self::Opposite) -> Result<Self, Self::Opposite>;

	/// The raw value of self.
	fn peek(&self) -> Balance;
}

/// Either a positive or a negative imbalance.
pub enum SignedImbalance<B, P: Imbalance<B>>{
	/// A positive imbalance (funds have been created but none destroyed).
	Positive(P),
	/// A negative imbalance (funds have been destroyed but none created).
	Negative(P::Opposite),
}

impl<
	P: Imbalance<B, Opposite=N>,
	N: Imbalance<B, Opposite=P>,
	B: AtLeast32BitUnsigned + FullCodec + Copy + MaybeSerializeDeserialize + Debug + Default,
> SignedImbalance<B, P> {
	pub fn zero() -> Self {
		SignedImbalance::Positive(P::zero())
	}

	pub fn drop_zero(self) -> Result<(), Self> {
		match self {
			SignedImbalance::Positive(x) => x.drop_zero().map_err(SignedImbalance::Positive),
			SignedImbalance::Negative(x) => x.drop_zero().map_err(SignedImbalance::Negative),
		}
	}

	/// Consume `self` and an `other` to return a new instance that combines
	/// both.
	pub fn merge(self, other: Self) -> Self {
		match (self, other) {
			(SignedImbalance::Positive(one), SignedImbalance::Positive(other)) =>
				SignedImbalance::Positive(one.merge(other)),
			(SignedImbalance::Negative(one), SignedImbalance::Negative(other)) =>
				SignedImbalance::Negative(one.merge(other)),
			(SignedImbalance::Positive(one), SignedImbalance::Negative(other)) =>
				if one.peek() > other.peek() {
					SignedImbalance::Positive(one.offset(other).ok().unwrap_or_else(P::zero))
				} else {
					SignedImbalance::Negative(other.offset(one).ok().unwrap_or_else(N::zero))
				},
			(one, other) => other.merge(one),
		}
	}
}

/// Split an unbalanced amount two ways between a common divisor.
pub struct SplitTwoWays<
	Balance,
	Imbalance,
	Part1,
	Target1,
	Part2,
	Target2,
>(PhantomData<(Balance, Imbalance, Part1, Target1, Part2, Target2)>);

impl<
	Balance: From<u32> + Saturating + Div<Output=Balance>,
	I: Imbalance<Balance>,
	Part1: U32,
	Target1: OnUnbalanced<I>,
	Part2: U32,
	Target2: OnUnbalanced<I>,
> OnUnbalanced<I> for SplitTwoWays<Balance, I, Part1, Target1, Part2, Target2>
{
	fn on_nonzero_unbalanced(amount: I) {
		let total: u32 = Part1::VALUE + Part2::VALUE;
		let amount1 = amount.peek().saturating_mul(Part1::VALUE.into()) / total.into();
		let (imb1, imb2) = amount.split(amount1);
		Target1::on_unbalanced(imb1);
		Target2::on_unbalanced(imb2);
	}
}

/// Abstraction over a fungible assets system.
pub trait Currency<AccountId> {
	/// The balance of an account.
	type Balance: AtLeast32BitUnsigned + FullCodec + Copy + MaybeSerializeDeserialize + Debug +
		Default;

	/// The opaque token type for an imbalance. This is returned by unbalanced operations
	/// and must be dealt with. It may be dropped but cannot be cloned.
	type PositiveImbalance: Imbalance<Self::Balance, Opposite=Self::NegativeImbalance>;

	/// The opaque token type for an imbalance. This is returned by unbalanced operations
	/// and must be dealt with. It may be dropped but cannot be cloned.
	type NegativeImbalance: Imbalance<Self::Balance, Opposite=Self::PositiveImbalance>;

	// PUBLIC IMMUTABLES

	/// The combined balance of `who`.
	fn total_balance(who: &AccountId) -> Self::Balance;

	/// Same result as `slash(who, value)` (but without the side-effects) assuming there are no
	/// balance changes in the meantime and only the reserved balance is not taken into account.
	fn can_slash(who: &AccountId, value: Self::Balance) -> bool;

	/// The total amount of issuance in the system.
	fn total_issuance() -> Self::Balance;

	/// The minimum balance any single account may have. This is equivalent to the `Balances` module's
	/// `ExistentialDeposit`.
	fn minimum_balance() -> Self::Balance;

	/// Reduce the total issuance by `amount` and return the according imbalance. The imbalance will
	/// typically be used to reduce an account by the same amount with e.g. `settle`.
	///
	/// This is infallible, but doesn't guarantee that the entire `amount` is burnt, for example
	/// in the case of underflow.
	fn burn(amount: Self::Balance) -> Self::PositiveImbalance;

	/// Increase the total issuance by `amount` and return the according imbalance. The imbalance
	/// will typically be used to increase an account by the same amount with e.g.
	/// `resolve_into_existing` or `resolve_creating`.
	///
	/// This is infallible, but doesn't guarantee that the entire `amount` is issued, for example
	/// in the case of overflow.
	fn issue(amount: Self::Balance) -> Self::NegativeImbalance;

	/// Produce a pair of imbalances that cancel each other out exactly.
	///
	/// This is just the same as burning and issuing the same amount and has no effect on the
	/// total issuance.
	fn pair(amount: Self::Balance) -> (Self::PositiveImbalance, Self::NegativeImbalance) {
		(Self::burn(amount.clone()), Self::issue(amount))
	}

	/// The 'free' balance of a given account.
	///
	/// This is the only balance that matters in terms of most operations on tokens. It alone
	/// is used to determine the balance when in the contract execution environment. When this
	/// balance falls below the value of `ExistentialDeposit`, then the 'current account' is
	/// deleted: specifically `FreeBalance`.
	///
	/// `system::AccountNonce` is also deleted if `ReservedBalance` is also zero (it also gets
	/// collapsed to zero if it ever becomes less than `ExistentialDeposit`.
	fn free_balance(who: &AccountId) -> Self::Balance;

	/// Returns `Ok` iff the account is able to make a withdrawal of the given amount
	/// for the given reason. Basically, it's just a dry-run of `withdraw`.
	///
	/// `Err(...)` with the reason why not otherwise.
	fn ensure_can_withdraw(
		who: &AccountId,
		_amount: Self::Balance,
		reasons: WithdrawReasons,
		new_balance: Self::Balance,
	) -> DispatchResult;

	// PUBLIC MUTABLES (DANGEROUS)

	/// Transfer some liquid free balance to another staker.
	///
	/// This is a very high-level function. It will ensure all appropriate fees are paid
	/// and no imbalance in the system remains.
	fn transfer(
		source: &AccountId,
		dest: &AccountId,
		value: Self::Balance,
		existence_requirement: ExistenceRequirement,
	) -> DispatchResult;

	/// Deducts up to `value` from the combined balance of `who`, preferring to deduct from the
	/// free balance. This function cannot fail.
	///
	/// The resulting imbalance is the first item of the tuple returned.
	///
	/// As much funds up to `value` will be deducted as possible. If this is less than `value`,
	/// then a non-zero second item will be returned.
	fn slash(
		who: &AccountId,
		value: Self::Balance
	) -> (Self::NegativeImbalance, Self::Balance);

	/// Mints `value` to the free balance of `who`.
	///
	/// If `who` doesn't exist, nothing is done and an Err returned.
	fn deposit_into_existing(
		who: &AccountId,
		value: Self::Balance
	) -> result::Result<Self::PositiveImbalance, DispatchError>;

	/// Similar to deposit_creating, only accepts a `NegativeImbalance` and returns nothing on
	/// success.
	fn resolve_into_existing(
		who: &AccountId,
		value: Self::NegativeImbalance,
	) -> result::Result<(), Self::NegativeImbalance> {
		let v = value.peek();
		match Self::deposit_into_existing(who, v) {
			Ok(opposite) => Ok(drop(value.offset(opposite))),
			_ => Err(value),
		}
	}

	/// Adds up to `value` to the free balance of `who`. If `who` doesn't exist, it is created.
	///
	/// Infallible.
	fn deposit_creating(
		who: &AccountId,
		value: Self::Balance,
	) -> Self::PositiveImbalance;

	/// Similar to deposit_creating, only accepts a `NegativeImbalance` and returns nothing on
	/// success.
	fn resolve_creating(
		who: &AccountId,
		value: Self::NegativeImbalance,
	) {
		let v = value.peek();
		drop(value.offset(Self::deposit_creating(who, v)));
	}

	/// Removes some free balance from `who` account for `reason` if possible. If `liveness` is
	/// `KeepAlive`, then no less than `ExistentialDeposit` must be left remaining.
	///
	/// This checks any locks, vesting, and liquidity requirements. If the removal is not possible,
	/// then it returns `Err`.
	///
	/// If the operation is successful, this will return `Ok` with a `NegativeImbalance` whose value
	/// is `value`.
	fn withdraw(
		who: &AccountId,
		value: Self::Balance,
		reasons: WithdrawReasons,
		liveness: ExistenceRequirement,
	) -> result::Result<Self::NegativeImbalance, DispatchError>;

	/// Similar to withdraw, only accepts a `PositiveImbalance` and returns nothing on success.
	fn settle(
		who: &AccountId,
		value: Self::PositiveImbalance,
		reasons: WithdrawReasons,
		liveness: ExistenceRequirement,
	) -> result::Result<(), Self::PositiveImbalance> {
		let v = value.peek();
		match Self::withdraw(who, v, reasons, liveness) {
			Ok(opposite) => Ok(drop(value.offset(opposite))),
			_ => Err(value),
		}
	}

	/// Ensure an account's free balance equals some value; this will create the account
	/// if needed.
	///
	/// Returns a signed imbalance and status to indicate if the account was successfully updated or update
	/// has led to killing of the account.
	fn make_free_balance_be(
		who: &AccountId,
		balance: Self::Balance,
	) -> SignedImbalance<Self::Balance, Self::PositiveImbalance>;
}

/// Status of funds.
#[derive(PartialEq, Eq, Clone, Copy, Encode, Decode, RuntimeDebug)]
pub enum BalanceStatus {
	/// Funds are free, as corresponding to `free` item in Balances.
	Free,
	/// Funds are reserved, as corresponding to `reserved` item in Balances.
	Reserved,
}

/// A currency where funds can be reserved from the user.
pub trait ReservableCurrency<AccountId>: Currency<AccountId> {
	/// Same result as `reserve(who, value)` (but without the side-effects) assuming there
	/// are no balance changes in the meantime.
	fn can_reserve(who: &AccountId, value: Self::Balance) -> bool;

	/// Deducts up to `value` from reserved balance of `who`. This function cannot fail.
	///
	/// As much funds up to `value` will be deducted as possible. If the reserve balance of `who`
	/// is less than `value`, then a non-zero second item will be returned.
	fn slash_reserved(
		who: &AccountId,
		value: Self::Balance
	) -> (Self::NegativeImbalance, Self::Balance);

	/// The amount of the balance of a given account that is externally reserved; this can still get
	/// slashed, but gets slashed last of all.
	///
	/// This balance is a 'reserve' balance that other subsystems use in order to set aside tokens
	/// that are still 'owned' by the account holder, but which are suspendable.
	///
	/// When this balance falls below the value of `ExistentialDeposit`, then this 'reserve account'
	/// is deleted: specifically, `ReservedBalance`.
	///
	/// `system::AccountNonce` is also deleted if `FreeBalance` is also zero (it also gets
	/// collapsed to zero if it ever becomes less than `ExistentialDeposit`.
	fn reserved_balance(who: &AccountId) -> Self::Balance;

	/// Moves `value` from balance to reserved balance.
	///
	/// If the free balance is lower than `value`, then no funds will be moved and an `Err` will
	/// be returned to notify of this. This is different behavior than `unreserve`.
	fn reserve(who: &AccountId, value: Self::Balance) -> DispatchResult;

	/// Moves up to `value` from reserved balance to free balance. This function cannot fail.
	///
	/// As much funds up to `value` will be moved as possible. If the reserve balance of `who`
	/// is less than `value`, then the remaining amount will be returned.
	///
	/// # NOTES
	///
	/// - This is different from `reserve`.
	/// - If the remaining reserved balance is less than `ExistentialDeposit`, it will
	/// invoke `on_reserved_too_low` and could reap the account.
	fn unreserve(who: &AccountId, value: Self::Balance) -> Self::Balance;

	/// Moves up to `value` from reserved balance of account `slashed` to balance of account
	/// `beneficiary`. `beneficiary` must exist for this to succeed. If it does not, `Err` will be
	/// returned. Funds will be placed in either the `free` balance or the `reserved` balance,
	/// depending on the `status`.
	///
	/// As much funds up to `value` will be deducted as possible. If this is less than `value`,
	/// then `Ok(non_zero)` will be returned.
	fn repatriate_reserved(
		slashed: &AccountId,
		beneficiary: &AccountId,
		value: Self::Balance,
		status: BalanceStatus,
	) -> result::Result<Self::Balance, DispatchError>;
}

/// An identifier for a lock. Used for disambiguating different locks so that
/// they can be individually replaced or removed.
pub type LockIdentifier = [u8; 8];

/// A currency whose accounts can have liquidity restrictions.
pub trait LockableCurrency<AccountId>: Currency<AccountId> {
	/// The quantity used to denote time; usually just a `BlockNumber`.
	type Moment;

	/// The maximum number of locks a user should have on their account.
	type MaxLocks: Get<u32>;

	/// Create a new balance lock on account `who`.
	///
	/// If the new lock is valid (i.e. not already expired), it will push the struct to
	/// the `Locks` vec in storage. Note that you can lock more funds than a user has.
	///
	/// If the lock `id` already exists, this will update it.
	fn set_lock(
		id: LockIdentifier,
		who: &AccountId,
		amount: Self::Balance,
		reasons: WithdrawReasons,
	);

	/// Changes a balance lock (selected by `id`) so that it becomes less liquid in all
	/// parameters or creates a new one if it does not exist.
	///
	/// Calling `extend_lock` on an existing lock `id` differs from `set_lock` in that it
	/// applies the most severe constraints of the two, while `set_lock` replaces the lock
	/// with the new parameters. As in, `extend_lock` will set:
	/// - maximum `amount`
	/// - bitwise mask of all `reasons`
	fn extend_lock(
		id: LockIdentifier,
		who: &AccountId,
		amount: Self::Balance,
		reasons: WithdrawReasons,
	);

	/// Remove an existing lock.
	fn remove_lock(
		id: LockIdentifier,
		who: &AccountId,
	);
}

/// A vesting schedule over a currency. This allows a particular currency to have vesting limits
/// applied to it.
pub trait VestingSchedule<AccountId> {
	/// The quantity used to denote time; usually just a `BlockNumber`.
	type Moment;

	/// The currency that this schedule applies to.
	type Currency: Currency<AccountId>;

	/// Get the amount that is currently being vested and cannot be transferred out of this account.
	/// Returns `None` if the account has no vesting schedule.
	fn vesting_balance(who: &AccountId) -> Option<<Self::Currency as Currency<AccountId>>::Balance>;

	/// Adds a vesting schedule to a given account.
	///
	/// If there already exists a vesting schedule for the given account, an `Err` is returned
	/// and nothing is updated.
	///
	/// Is a no-op if the amount to be vested is zero.
	///
	/// NOTE: This doesn't alter the free balance of the account.
	fn add_vesting_schedule(
		who: &AccountId,
		locked: <Self::Currency as Currency<AccountId>>::Balance,
		per_block: <Self::Currency as Currency<AccountId>>::Balance,
		starting_block: Self::Moment,
	) -> DispatchResult;

	/// Remove a vesting schedule for a given account.
	///
	/// NOTE: This doesn't alter the free balance of the account.
	fn remove_vesting_schedule(who: &AccountId);
}

bitmask! {
	/// Reasons for moving funds out of an account.
	#[derive(Encode, Decode)]
	pub mask WithdrawReasons: i8 where

	/// Reason for moving funds out of an account.
	#[derive(Encode, Decode)]
	flags WithdrawReason {
		/// In order to pay for (system) transaction costs.
		TransactionPayment = 0b00000001,
		/// In order to transfer ownership.
		Transfer = 0b00000010,
		/// In order to reserve some funds for a later return or repatriation.
		Reserve = 0b00000100,
		/// In order to pay some other (higher-level) fees.
		Fee = 0b00001000,
		/// In order to tip a validator for transaction inclusion.
		Tip = 0b00010000,
	}
}

pub trait Time {
	type Moment: AtLeast32Bit + Parameter + Default + Copy;

	fn now() -> Self::Moment;
}

/// Trait to deal with unix time.
pub trait UnixTime {
	/// Return duration since `SystemTime::UNIX_EPOCH`.
	fn now() -> core::time::Duration;
}

impl WithdrawReasons {
	/// Choose all variants except for `one`.
	///
	/// ```rust
	/// # use frame_support::traits::{WithdrawReason, WithdrawReasons};
	/// # fn main() {
	/// assert_eq!(
	/// 	WithdrawReason::Fee | WithdrawReason::Transfer | WithdrawReason::Reserve | WithdrawReason::Tip,
	/// 	WithdrawReasons::except(WithdrawReason::TransactionPayment),
	///	);
	/// # }
	/// ```
	pub fn except(one: WithdrawReason) -> WithdrawReasons {
		let mut mask = Self::all();
		mask.toggle(one);
		mask
	}
}

/// Trait for type that can handle incremental changes to a set of account IDs.
pub trait ChangeMembers<AccountId: Clone + Ord> {
	/// A number of members `incoming` just joined the set and replaced some `outgoing` ones. The
	/// new set is given by `new`, and need not be sorted.
	///
	/// This resets any previous value of prime.
	fn change_members(incoming: &[AccountId], outgoing: &[AccountId], mut new: Vec<AccountId>) {
		new.sort();
		Self::change_members_sorted(incoming, outgoing, &new[..]);
	}

	/// A number of members `_incoming` just joined the set and replaced some `_outgoing` ones. The
	/// new set is thus given by `sorted_new` and **must be sorted**.
	///
	/// NOTE: This is the only function that needs to be implemented in `ChangeMembers`.
	///
	/// This resets any previous value of prime.
	fn change_members_sorted(
		incoming: &[AccountId],
		outgoing: &[AccountId],
		sorted_new: &[AccountId],
	);

	/// Set the new members; they **must already be sorted**. This will compute the diff and use it to
	/// call `change_members_sorted`.
	///
	/// This resets any previous value of prime.
	fn set_members_sorted(new_members: &[AccountId], old_members: &[AccountId]) {
		let (incoming, outgoing) = Self::compute_members_diff(new_members, old_members);
		Self::change_members_sorted(&incoming[..], &outgoing[..], &new_members);
	}

	/// Compute diff between new and old members; they **must already be sorted**. 
	///
	/// Returns incoming and outgoing members.
	fn compute_members_diff(
		new_members: &[AccountId],
		old_members: &[AccountId]
	) -> (Vec<AccountId>, Vec<AccountId>) {
		let mut old_iter = old_members.iter();
		let mut new_iter = new_members.iter();
		let mut incoming = Vec::new();
		let mut outgoing = Vec::new();
		let mut old_i = old_iter.next();
		let mut new_i = new_iter.next();
		loop {
			match (old_i, new_i) {
				(None, None) => break,
				(Some(old), Some(new)) if old == new => {
					old_i = old_iter.next();
					new_i = new_iter.next();
				}
				(Some(old), Some(new)) if old < new => {
					outgoing.push(old.clone());
					old_i = old_iter.next();
				}
				(Some(old), None) => {
					outgoing.push(old.clone());
					old_i = old_iter.next();
				}
				(_, Some(new)) => {
					incoming.push(new.clone());
					new_i = new_iter.next();
				}
			}
		}
		(incoming, outgoing)
	}

	/// Set the prime member.
	fn set_prime(_prime: Option<AccountId>) {}
}

impl<T: Clone + Ord> ChangeMembers<T> for () {
	fn change_members(_: &[T], _: &[T], _: Vec<T>) {}
	fn change_members_sorted(_: &[T], _: &[T], _: &[T]) {}
	fn set_members_sorted(_: &[T], _: &[T]) {}
	fn set_prime(_: Option<T>) {}
}

/// Trait for type that can handle the initialization of account IDs at genesis.
pub trait InitializeMembers<AccountId> {
	/// Initialize the members to the given `members`.
	fn initialize_members(members: &[AccountId]);
}

impl<T> InitializeMembers<T> for () {
	fn initialize_members(_: &[T]) {}
}

// A trait that is able to provide randomness.
pub trait Randomness<Output> {
	/// Get a "random" value
	///
	/// Being a deterministic blockchain, real randomness is difficult to come by. This gives you
	/// something that approximates it. At best, this will be randomness which was
	/// hard to predict a long time ago, but that has become easy to predict recently.
	///
	/// `subject` is a context identifier and allows you to get a
	/// different result to other callers of this function; use it like
	/// `random(&b"my context"[..])`.
	fn random(subject: &[u8]) -> Output;

	/// Get the basic random seed.
	///
	/// In general you won't want to use this, but rather `Self::random` which allows you to give a
	/// subject for the random result and whose value will be independently low-influence random
	/// from any other such seeds.
	fn random_seed() -> Output {
		Self::random(&[][..])
	}
}

/// Provides an implementation of [`Randomness`] that should only be used in tests!
pub struct TestRandomness;

impl<Output: Decode + Default> Randomness<Output> for TestRandomness {
	fn random(subject: &[u8]) -> Output {
		Output::decode(&mut TrailingZeroInput::new(subject)).unwrap_or_default()
	}
}

/// Trait to be used by block producing consensus engine modules to determine
/// how late the current block is (e.g. in a slot-based proposal mechanism how
/// many slots were skipped since the previous block).
pub trait Lateness<N> {
	/// Returns a generic measure of how late the current block is compared to
	/// its parent.
	fn lateness(&self) -> N;
}

impl<N: Zero> Lateness<N> for () {
	fn lateness(&self) -> N {
		Zero::zero()
	}
}

/// Implementors of this trait provide information about whether or not some validator has
/// been registered with them. The [Session module](../../pallet_session/index.html) is an implementor.
pub trait ValidatorRegistration<ValidatorId> {
	/// Returns true if the provided validator ID has been registered with the implementing runtime
	/// module
	fn is_registered(id: &ValidatorId) -> bool;
}

/// Provides information about the pallet setup in the runtime.
///
/// An implementor should be able to provide information about each pallet that
/// is configured in `construct_runtime!`.
pub trait PalletInfo {
	/// Convert the given pallet `P` into its index as configured in the runtime.
	fn index<P: 'static>() -> Option<usize>;
	/// Convert the given pallet `P` into its name as configured in the runtime.
	fn name<P: 'static>() -> Option<&'static str>;
}

impl PalletInfo for () {
	fn index<P: 'static>() -> Option<usize> { Some(0) }
	fn name<P: 'static>() -> Option<&'static str> { Some("test") }
}

/// The function and pallet name of the Call.
#[derive(Clone, Eq, PartialEq, Default, RuntimeDebug)]
pub struct CallMetadata {
	/// Name of the function.
	pub function_name: &'static str,
	/// Name of the pallet to which the function belongs.
	pub pallet_name: &'static str,
}

/// Gets the function name of the Call.
pub trait GetCallName {
	/// Return all function names.
	fn get_call_names() -> &'static [&'static str];
	/// Return the function name of the Call.
	fn get_call_name(&self) -> &'static str;
}

/// Gets the metadata for the Call - function name and pallet name.
pub trait GetCallMetadata {
	/// Return all module names.
	fn get_module_names() -> &'static [&'static str];
	/// Return all function names for the given `module`.
	fn get_call_names(module: &str) -> &'static [&'static str];
	/// Return a [`CallMetadata`], containing function and pallet name of the Call.
	fn get_call_metadata(&self) -> CallMetadata;
}

/// The block finalization trait. Implementing this lets you express what should happen
/// for your module when the block is ending.
#[impl_for_tuples(30)]
pub trait OnFinalize<BlockNumber> {
	/// The block is being finalized. Implement to have something happen.
	fn on_finalize(_n: BlockNumber) {}
}

/// The block initialization trait. Implementing this lets you express what should happen
/// for your module when the block is beginning (right before the first extrinsic is executed).
pub trait OnInitialize<BlockNumber> {
	/// The block is being initialized. Implement to have something happen.
	///
	/// Return the non-negotiable weight consumed in the block.
	fn on_initialize(_n: BlockNumber) -> crate::weights::Weight { 0 }
}

#[impl_for_tuples(30)]
impl<BlockNumber: Clone> OnInitialize<BlockNumber> for Tuple {
	fn on_initialize(_n: BlockNumber) -> crate::weights::Weight {
		let mut weight = 0;
		for_tuples!( #( weight = weight.saturating_add(Tuple::on_initialize(_n.clone())); )* );
		weight
	}
}

/// The runtime upgrade trait.
///
/// Implementing this lets you express what should happen when the runtime upgrades,
/// and changes may need to occur to your module.
pub trait OnRuntimeUpgrade {
	/// Perform a module upgrade.
	///
	/// # Warning
	///
	/// This function will be called before we initialized any runtime state, aka `on_initialize`
	/// wasn't called yet. So, information like the block number and any other
	/// block local data are not accessible.
	///
	/// Return the non-negotiable weight consumed for runtime upgrade.
	fn on_runtime_upgrade() -> crate::weights::Weight { 0 }
}

#[impl_for_tuples(30)]
impl OnRuntimeUpgrade for Tuple {
	fn on_runtime_upgrade() -> crate::weights::Weight {
		let mut weight = 0;
		for_tuples!( #( weight = weight.saturating_add(Tuple::on_runtime_upgrade()); )* );
		weight
	}
}

/// Off-chain computation trait.
///
/// Implementing this trait on a module allows you to perform long-running tasks
/// that make (by default) validators generate transactions that feed results
/// of those long-running computations back on chain.
///
/// NOTE: This function runs off-chain, so it can access the block state,
/// but cannot preform any alterations. More specifically alterations are
/// not forbidden, but they are not persisted in any way after the worker
/// has finished.
#[impl_for_tuples(30)]
pub trait OffchainWorker<BlockNumber> {
	/// This function is being called after every block import (when fully synced).
	///
	/// Implement this and use any of the `Offchain` `sp_io` set of APIs
	/// to perform off-chain computations, calls and submit transactions
	/// with results to trigger any on-chain changes.
	/// Any state alterations are lost and are not persisted.
	fn offchain_worker(_n: BlockNumber) {}
}

pub mod schedule {
	use super::*;

	/// Information relating to the period of a scheduled task. First item is the length of the
	/// period and the second is the number of times it should be executed in total before the task
	/// is considered finished and removed.
	pub type Period<BlockNumber> = (BlockNumber, u32);

	/// Priority with which a call is scheduled. It's just a linear amount with lowest values meaning
	/// higher priority.
	pub type Priority = u8;

	/// The dispatch time of a scheduled task.
	#[derive(Encode, Decode, Copy, Clone, PartialEq, Eq, RuntimeDebug)]
	pub enum DispatchTime<BlockNumber> {
		/// At specified block.
		At(BlockNumber),
		/// After specified number of blocks.
		After(BlockNumber),
	}

	/// The highest priority. We invert the value so that normal sorting will place the highest
	/// priority at the beginning of the list.
	pub const HIGHEST_PRIORITY: Priority = 0;
	/// Anything of this value or lower will definitely be scheduled on the block that they ask for, even
	/// if it breaches the `MaximumWeight` limitation.
	pub const HARD_DEADLINE: Priority = 63;
	/// The lowest priority. Most stuff should be around here.
	pub const LOWEST_PRIORITY: Priority = 255;

	/// A type that can be used as a scheduler.
	pub trait Anon<BlockNumber, Call, Origin> {
		/// An address which can be used for removing a scheduled task.
		type Address: Codec + Clone + Eq + EncodeLike + Debug;

		/// Schedule a dispatch to happen at the beginning of some block in the future.
		///
		/// This is not named.
		fn schedule(
			when: DispatchTime<BlockNumber>,
			maybe_periodic: Option<Period<BlockNumber>>,
			priority: Priority,
			origin: Origin,
			call: Call
		) -> Result<Self::Address, DispatchError>;

		/// Cancel a scheduled task. If periodic, then it will cancel all further instances of that,
		/// also.
		///
		/// Will return an error if the `address` is invalid.
		///
		/// NOTE: This guaranteed to work only *before* the point that it is due to be executed.
		/// If it ends up being delayed beyond the point of execution, then it cannot be cancelled.
		///
		/// NOTE2: This will not work to cancel periodic tasks after their initial execution. For
		/// that, you must name the task explicitly using the `Named` trait.
		fn cancel(address: Self::Address) -> Result<(), ()>;

		/// Reschedule a task. For one-off tasks, this dispatch is guaranteed to succeed
		/// only if it is executed *before* the currently scheduled block. For periodic tasks,
		/// this dispatch is guaranteed to succeed only before the *initial* execution; for
		/// others, use `reschedule_named`. 
		///
		/// Will return an error if the `address` is invalid.
		fn reschedule(
			address: Self::Address,
			when: DispatchTime<BlockNumber>,
		) -> Result<Self::Address, DispatchError>;

		/// Return the next dispatch time for a given task.
		///
		/// Will return an error if the `address` is invalid.
		fn next_dispatch_time(address: Self::Address) -> Result<BlockNumber, ()>;
	}

	/// A type that can be used as a scheduler.
	pub trait Named<BlockNumber, Call, Origin> {
		/// An address which can be used for removing a scheduled task.
		type Address: Codec + Clone + Eq + EncodeLike + sp_std::fmt::Debug;

		/// Schedule a dispatch to happen at the beginning of some block in the future.
		///
		/// - `id`: The identity of the task. This must be unique and will return an error if not.
		fn schedule_named(
			id: Vec<u8>,
			when: DispatchTime<BlockNumber>,
			maybe_periodic: Option<Period<BlockNumber>>,
			priority: Priority,
			origin: Origin,
			call: Call
		) -> Result<Self::Address, ()>;

		/// Cancel a scheduled, named task. If periodic, then it will cancel all further instances
		/// of that, also.
		///
		/// Will return an error if the `id` is invalid.
		///
		/// NOTE: This guaranteed to work only *before* the point that it is due to be executed.
		/// If it ends up being delayed beyond the point of execution, then it cannot be cancelled.
		fn cancel_named(id: Vec<u8>) -> Result<(), ()>;

		/// Reschedule a task. For one-off tasks, this dispatch is guaranteed to succeed
		/// only if it is executed *before* the currently scheduled block.
		fn reschedule_named(
			id: Vec<u8>,
			when: DispatchTime<BlockNumber>,
		) -> Result<Self::Address, DispatchError>;

		/// Return the next dispatch time for a given task.
		///
		/// Will return an error if the `id` is invalid.
		fn next_dispatch_time(id: Vec<u8>) -> Result<BlockNumber, ()>;
	}
}

/// Some sort of check on the origin is performed by this object.
pub trait EnsureOrigin<OuterOrigin> {
	/// A return type.
	type Success;
	/// Perform the origin check.
	fn ensure_origin(o: OuterOrigin) -> result::Result<Self::Success, BadOrigin> {
		Self::try_origin(o).map_err(|_| BadOrigin)
	}
	/// Perform the origin check.
	fn try_origin(o: OuterOrigin) -> result::Result<Self::Success, OuterOrigin>;

	/// Returns an outer origin capable of passing `try_origin` check.
	///
	/// ** Should be used for benchmarking only!!! **
	#[cfg(feature = "runtime-benchmarks")]
	fn successful_origin() -> OuterOrigin;
}

/// Type that can be dispatched with an origin but without checking the origin filter.
///
/// Implemented for pallet dispatchable type by `decl_module` and for runtime dispatchable by
/// `construct_runtime` and `impl_outer_dispatch`.
pub trait UnfilteredDispatchable {
	/// The origin type of the runtime, (i.e. `frame_system::Config::Origin`).
	type Origin;

	/// Dispatch this call but do not check the filter in origin.
	fn dispatch_bypass_filter(self, origin: Self::Origin) -> crate::dispatch::DispatchResultWithPostInfo;
}

/// Methods available on `frame_system::Config::Origin`.
pub trait OriginTrait: Sized {
	/// Runtime call type, as in `frame_system::Config::Call`
	type Call;

	/// The caller origin, overarching type of all pallets origins.
	type PalletsOrigin;

	/// The AccountId used across the system.
	type AccountId;

	/// Add a filter to the origin.
	fn add_filter(&mut self, filter: impl Fn(&Self::Call) -> bool + 'static);

	/// Reset origin filters to default one, i.e `frame_system::Config::BaseCallFilter`.
	fn reset_filter(&mut self);

	/// Replace the caller with caller from the other origin
	fn set_caller_from(&mut self, other: impl Into<Self>);

	/// Filter the call, if false then call is filtered out.
	fn filter_call(&self, call: &Self::Call) -> bool;

	/// Get the caller.
	fn caller(&self) -> &Self::PalletsOrigin;

	/// Create with system none origin and `frame-system::Trait::BaseCallFilter`.
	fn none() -> Self;

	/// Create with system root origin and no filter.
	fn root() -> Self;

	/// Create with system signed origin and `frame-system::Trait::BaseCallFilter`.
	fn signed(by: Self::AccountId) -> Self;
}

/// Trait to be used when types are exactly same.
///
/// This allow to convert back and forth from type, a reference and a mutable reference.
pub trait IsType<T>: Into<T> + From<T> {
	/// Cast reference.
	fn from_ref(t: &T) -> &Self;

	/// Cast reference.
	fn into_ref(&self) -> &T;

	/// Cast mutable reference.
	fn from_mut(t: &mut T) -> &mut Self;

	/// Cast mutable reference.
	fn into_mut(&mut self) -> &mut T;
}

impl<T> IsType<T> for T {
	fn from_ref(t: &T) -> &Self { t }
	fn into_ref(&self) -> &T { self }
	fn from_mut(t: &mut T) -> &mut Self { t }
	fn into_mut(&mut self) -> &mut T { self }
}

/// An instance of a pallet in the storage.
///
/// It is required that these instances are unique, to support multiple instances per pallet in the same runtime!
///
/// E.g. for module MyModule default instance will have prefix "MyModule" and other instances
/// "InstanceNMyModule".
pub trait Instance: 'static {
	/// Unique module prefix. E.g. "InstanceNMyModule" or "MyModule"
	const PREFIX: &'static str;
}

/// A trait similar to `Convert` to convert values from `B` an abstract balance type
/// into u64 and back from u128. (This conversion is used in election and other places where complex
/// calculation over balance type is needed)
///
/// Total issuance of the currency is passed in, but an implementation of this trait may or may not
/// use it.
///
/// # WARNING
///
/// the total issuance being passed in implies that the implementation must be aware of the fact
/// that its values can affect the outcome. This implies that if the vote value is dependent on the
/// total issuance, it should never ber written to storage for later re-use.
pub trait CurrencyToVote<B> {
	/// Convert balance to u64.
	fn to_vote(value: B, issuance: B) -> u64;

	/// Convert u128 to balance.
	fn to_currency(value: u128, issuance: B) -> B;
}

/// An implementation of `CurrencyToVote` tailored for chain's that have a balance type of u128.
///
/// The factor is the `(total_issuance / u64::max()).max(1)`, represented as u64. Let's look at the
/// important cases:
///
/// If the chain's total issuance is less than u64::max(), this will always be 1, which means that
/// the factor will not have any effect. In this case, any account's balance is also less. Thus,
/// both of the conversions are basically an `as`; Any balance can fit in u64.
///
/// If the chain's total issuance is more than 2*u64::max(), then a factor might be multiplied and
/// divided upon conversion.
pub struct U128CurrencyToVote;

impl U128CurrencyToVote {
	fn factor(issuance: u128) -> u128 {
		(issuance / u64::max_value() as u128).max(1)
	}
}

impl CurrencyToVote<u128> for U128CurrencyToVote {
	fn to_vote(value: u128, issuance: u128) -> u64 {
		(value / Self::factor(issuance)).saturated_into()
	}

	fn to_currency(value: u128, issuance: u128) -> u128 {
		value.saturating_mul(Self::factor(issuance))
	}
}


/// A naive implementation of `CurrencyConvert` that simply saturates all conversions.
///
/// # Warning
///
/// This is designed to be used mostly for testing. Use with care, and think about the consequences.
pub struct SaturatingCurrencyToVote;

impl<B: UniqueSaturatedInto<u64> + UniqueSaturatedFrom<u128>> CurrencyToVote<B> for SaturatingCurrencyToVote {
	fn to_vote(value: B, _: B) -> u64 {
		value.unique_saturated_into()
	}

	fn to_currency(value: u128, _: B) -> B {
		B::unique_saturated_from(value)
	}
}

/// Something that can be checked to be a of sub type `T`.
///
/// This is useful for enums where each variant encapsulates a different sub type, and
/// you need access to these sub types.
///
/// For example, in FRAME, this trait is implemented for the runtime `Call` enum. Pallets use this
/// to check if a certain call is an instance of the local pallet's `Call` enum.
///
/// # Example
///
/// ```
/// # use frame_support::traits::IsSubType;
///
/// enum Test {
///     String(String),
///     U32(u32),
/// }
///
/// impl IsSubType<String> for Test {
///     fn is_sub_type(&self) -> Option<&String> {
///         match self {
///             Self::String(ref r) => Some(r),
///             _ => None,
///         }
///     }
/// }
///
/// impl IsSubType<u32> for Test {
///     fn is_sub_type(&self) -> Option<&u32> {
///         match self {
///             Self::U32(ref r) => Some(r),
///             _ => None,
///         }
///     }
/// }
///
/// fn main() {
///     let data = Test::String("test".into());
///
///     assert_eq!("test", IsSubType::<String>::is_sub_type(&data).unwrap().as_str());
/// }
/// ```
pub trait IsSubType<T> {
	/// Returns `Some(_)` if `self` is an instance of sub type `T`.
	fn is_sub_type(&self) -> Option<&T>;
}

<<<<<<< HEAD
/// An instance of a storage.
///
/// It is required that these instances are unique between each storage of one pallet.
///
/// Type implementing this trait is generated by `frame_support::pallet` macro.
pub trait StorageInstance {
	type Pallet: 'static;
	type PalletInfo: PalletInfo;
	const STORAGE_PREFIX: &'static str;
}

/// Implement Get for any type and return Default.
pub struct GetDefault;
impl<T: Default> crate::traits::Get<T> for GetDefault {
	fn get() -> T {
		T::default()
	}
}

/// The pallet interface trait. Implementing this lets you express some logic to execute.
pub trait Interface<BlockNumber> {
	/// The block is being finalized. Implement to have something happen.
	fn on_finalize(_n: BlockNumber) {}

	/// The block is being initialized. Implement to have something happen.
	///
	/// Return the non-negotiable weight consumed in the block.
	fn on_initialize(_n: BlockNumber) -> crate::weights::Weight { 0 }

	/// Perform a module upgrade.
	///
	/// # Warning
	///
	/// This function will be called before we initialized any runtime state, aka `on_initialize`
	/// wasn't called yet. So, information like the block number and any other
	/// block local data are not accessible.
	///
	/// Return the non-negotiable weight consumed for runtime upgrade.
	fn on_runtime_upgrade() -> crate::weights::Weight { 0 }

	/// Implementing this function on a module allows you to perform long-running tasks
	/// that make (by default) validators generate transactions that feed results
	/// of those long-running computations back on chain.
	///
	/// NOTE: This function runs off-chain, so it can access the block state,
	/// but cannot preform any alterations. More specifically alterations are
	/// not forbidden, but they are not persisted in any way after the worker
	/// has finished.
	///
	/// This function is being called after every block import (when fully synced).
	///
	/// Implement this and use any of the `Offchain` `sp_io` set of APIs
	/// to perform off-chain computations, calls and submit transactions
	/// with results to trigger any on-chain changes.
	/// Any state alterations are lost and are not persisted.
	fn offchain_worker(_n: BlockNumber) {}

	/// Run integrity test.
	///
	/// The test is not executed in a externalities provided environment.
	fn integrity_test() {}
}

/// A trait to define the build function of a genesis config, T and I are placeholder for pallet
/// trait and pallet instance.
#[cfg(feature = "std")]
pub trait GenesisBuild<T, I=()>: Default + MaybeSerializeDeserialize {
	/// The build function is called within an externalities allowing storage APIs.
	/// Thus one can write to storage using regular pallet storages.
	fn build(&self);

	/// Build the storage using `build` inside default storage.
	fn build_storage(&self) -> Result<sp_runtime::Storage, String> {
		let mut storage = Default::default();
		self.assimilate_storage(&mut storage)?;
		Ok(storage)
	}

	/// Assimilate the storage for this module into pre-existing overlays.
	fn assimilate_storage(&self, storage: &mut sp_runtime::Storage) -> Result<(), String> {
		sp_state_machine::BasicExternalities::execute_with_storage(storage, || {
			self.build();
			Ok(())
		})
	}
=======
/// The storage key postfix that is used to store the [`PalletVersion`] per pallet.
///
/// The full storage key is built by using:
/// Twox128([`PalletInfo::name`]) ++ Twox128([`PALLET_VERSION_STORAGE_KEY_POSTFIX`])
pub const PALLET_VERSION_STORAGE_KEY_POSTFIX: &[u8] = b":__PALLET_VERSION__:";

/// The version of a pallet.
///
/// Each pallet version is stored in the state under a fixed key. See
/// [`PALLET_VERSION_STORAGE_KEY_POSTFIX`] for how this key is built.
#[derive(RuntimeDebug, Eq, PartialEq, Encode, Decode, Ord)]
pub struct PalletVersion {
	/// The major version of the pallet.
	pub major: u16,
	/// The minor version of the pallet.
	pub minor: u8,
	/// The patch version of the pallet.
	pub patch: u8,
}

impl PalletVersion {
	/// Creates a new instance of `Self`.
	pub fn new(major: u16, minor: u8, patch: u8) -> Self {
		Self {
			major,
			minor,
			patch,
		}
	}

	/// Returns the storage key for a pallet version.
	///
	/// See [`PALLET_VERSION_STORAGE_KEY_POSTIFX`] on how this key is built.
	///
	/// Returns `None` if the given `PI` returned a `None` as name for the given
	/// `Pallet`.
	pub fn storage_key<PI: PalletInfo, Pallet: 'static>() -> Option<[u8; 32]> {
		let pallet_name = PI::name::<Pallet>()?;

		let pallet_name = sp_io::hashing::twox_128(pallet_name.as_bytes());
		let postfix = sp_io::hashing::twox_128(PALLET_VERSION_STORAGE_KEY_POSTFIX);

		let mut final_key = [0u8; 32];
		final_key[..16].copy_from_slice(&pallet_name);
		final_key[16..].copy_from_slice(&postfix);

		Some(final_key)
	}
}

impl sp_std::cmp::PartialOrd for PalletVersion {
	fn partial_cmp(&self, other: &Self) -> Option<sp_std::cmp::Ordering> {
		let res = self.major
			.cmp(&other.major)
			.then_with(||
				self.minor
					.cmp(&other.minor)
					.then_with(|| self.patch.cmp(&other.patch)
			));

		Some(res)
	}
}

/// Provides version information about a pallet.
///
/// This trait provides two functions for returning the version of a
/// pallet. There is a state where both functions can return distinct versions.
/// See [`GetPalletVersion::storage_version`] for more information about this.
pub trait GetPalletVersion {
	/// Returns the current version of the pallet.
	fn current_version() -> PalletVersion;

	/// Returns the version of the pallet that is stored in storage.
	///
	/// Most of the time this will return the exact same version as
	/// [`GetPalletVersion::current_version`]. Only when being in
	/// a state after a runtime upgrade happened and the pallet did
	/// not yet updated its version in storage, this will return a
	/// different(the previous, seen from the time of calling) version.
	///
	/// See [`PalletVersion`] for more information.
	///
	/// # Note
	///
	/// If there was no previous version of the pallet stored in the state,
	/// this function returns `None`.
	fn storage_version() -> Option<PalletVersion>;
>>>>>>> ef8534ab
}

#[cfg(test)]
mod tests {
	use super::*;

	#[test]
	fn on_initialize_and_on_runtime_upgrade_weight_merge_works() {
		struct Test;
		impl OnInitialize<u8> for Test {
			fn on_initialize(_n: u8) -> crate::weights::Weight {
				10
			}
		}
		impl OnRuntimeUpgrade for Test {
			fn on_runtime_upgrade() -> crate::weights::Weight {
				20
			}
		}

		assert_eq!(<(Test, Test)>::on_initialize(0), 20);
		assert_eq!(<(Test, Test)>::on_runtime_upgrade(), 40);
	}

	#[test]
	fn check_pallet_version_ordering() {
		let version = PalletVersion::new(1, 0, 0);
		assert!(version > PalletVersion::new(0, 1, 2));
		assert!(version == PalletVersion::new(1, 0, 0));
		assert!(version < PalletVersion::new(1, 0, 1));
		assert!(version < PalletVersion::new(1, 1, 0));

		let version = PalletVersion::new(2, 50, 50);
		assert!(version < PalletVersion::new(2, 50, 51));
		assert!(version > PalletVersion::new(2, 49, 51));
		assert!(version < PalletVersion::new(3, 49, 51));
	}
}<|MERGE_RESOLUTION|>--- conflicted
+++ resolved
@@ -1827,7 +1827,6 @@
 	fn is_sub_type(&self) -> Option<&T>;
 }
 
-<<<<<<< HEAD
 /// An instance of a storage.
 ///
 /// It is required that these instances are unique between each storage of one pallet.
@@ -1913,7 +1912,8 @@
 			Ok(())
 		})
 	}
-=======
+}
+
 /// The storage key postfix that is used to store the [`PalletVersion`] per pallet.
 ///
 /// The full storage key is built by using:
@@ -2002,7 +2002,6 @@
 	/// If there was no previous version of the pallet stored in the state,
 	/// this function returns `None`.
 	fn storage_version() -> Option<PalletVersion>;
->>>>>>> ef8534ab
 }
 
 #[cfg(test)]
