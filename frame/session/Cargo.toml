[package]
name = "pallet-session"
version = "2.0.0-rc4"
authors = ["Parity Technologies <admin@parity.io>"]
edition = "2018"
license = "Apache-2.0"
homepage = "https://substrate.dev"
repository = "https://github.com/paritytech/substrate/"
description = "FRAME sessions pallet"

[package.metadata.docs.rs]
targets = ["x86_64-unknown-linux-gnu"]

[dependencies]
serde = { version = "1.0.101", optional = true }
codec = { package = "parity-scale-codec", version = "1.3.1", default-features = false, features = ["derive"] }
<<<<<<< HEAD
sp-core = { version = "2.0.0-rc3", default-features = false, path = "../../primitives/core" }
sp-std = { version = "2.0.0-rc3", default-features = false, path = "../../primitives/std" }
sp-io = { version = "2.0.0-rc3", default-features = false, path = "../../primitives/io" }
sp-runtime = { version = "2.0.0-rc3", default-features = false, path = "../../primitives/runtime" }
sp-session = { version = "2.0.0-rc3", default-features = false, path = "../../primitives/session" }
sp-staking = { version = "2.0.0-rc3", default-features = false, path = "../../primitives/staking" }
frame-support = { version = "2.0.0-rc3", default-features = false, path = "../support" }
frame-system = { version = "2.0.0-rc3", default-features = false, path = "../system" }
pallet-timestamp = { version = "2.0.0-rc3", default-features = false, path = "../timestamp" }
sp-trie = { version = "2.0.0-rc3", optional = true, default-features = false, path = "../../primitives/trie" }
=======
sp-core = { version = "2.0.0-rc4", default-features = false, path = "../../primitives/core" }
sp-std = { version = "2.0.0-rc4", default-features = false, path = "../../primitives/std" }
sp-io = { version = "2.0.0-rc4", default-features = false, path = "../../primitives/io" }
sp-runtime = { version = "2.0.0-rc4", default-features = false, path = "../../primitives/runtime" }
sp-session = { version = "2.0.0-rc4", default-features = false, path = "../../primitives/session" }
sp-staking = { version = "2.0.0-rc4", default-features = false, path = "../../primitives/staking" }
frame-support = { version = "2.0.0-rc4", default-features = false, path = "../support" }
frame-system = { version = "2.0.0-rc4", default-features = false, path = "../system" }
pallet-timestamp = { version = "2.0.0-rc4", default-features = false, path = "../timestamp" }
sp-trie = { version = "2.0.0-rc4", optional = true, default-features = false, path = "../../primitives/trie" }
>>>>>>> 60e3a693
impl-trait-for-tuples = "0.1.3"

[dev-dependencies]
sp-application-crypto = { version = "2.0.0-rc4", path = "../../primitives/application-crypto" }
lazy_static = "1.4.0"

[features]
default = ["std", "historical"]
historical = ["sp-trie"]
std = [
	"serde",
	"codec/std",
	"sp-std/std",
	"sp-io/std",
	"frame-support/std",
	"sp-core/std",
	"sp-runtime/std",
	"sp-session/std",
	"sp-staking/std",
	"pallet-timestamp/std",
	"sp-trie/std",
]<|MERGE_RESOLUTION|>--- conflicted
+++ resolved
@@ -14,18 +14,6 @@
 [dependencies]
 serde = { version = "1.0.101", optional = true }
 codec = { package = "parity-scale-codec", version = "1.3.1", default-features = false, features = ["derive"] }
-<<<<<<< HEAD
-sp-core = { version = "2.0.0-rc3", default-features = false, path = "../../primitives/core" }
-sp-std = { version = "2.0.0-rc3", default-features = false, path = "../../primitives/std" }
-sp-io = { version = "2.0.0-rc3", default-features = false, path = "../../primitives/io" }
-sp-runtime = { version = "2.0.0-rc3", default-features = false, path = "../../primitives/runtime" }
-sp-session = { version = "2.0.0-rc3", default-features = false, path = "../../primitives/session" }
-sp-staking = { version = "2.0.0-rc3", default-features = false, path = "../../primitives/staking" }
-frame-support = { version = "2.0.0-rc3", default-features = false, path = "../support" }
-frame-system = { version = "2.0.0-rc3", default-features = false, path = "../system" }
-pallet-timestamp = { version = "2.0.0-rc3", default-features = false, path = "../timestamp" }
-sp-trie = { version = "2.0.0-rc3", optional = true, default-features = false, path = "../../primitives/trie" }
-=======
 sp-core = { version = "2.0.0-rc4", default-features = false, path = "../../primitives/core" }
 sp-std = { version = "2.0.0-rc4", default-features = false, path = "../../primitives/std" }
 sp-io = { version = "2.0.0-rc4", default-features = false, path = "../../primitives/io" }
@@ -36,7 +24,6 @@
 frame-system = { version = "2.0.0-rc4", default-features = false, path = "../system" }
 pallet-timestamp = { version = "2.0.0-rc4", default-features = false, path = "../timestamp" }
 sp-trie = { version = "2.0.0-rc4", optional = true, default-features = false, path = "../../primitives/trie" }
->>>>>>> 60e3a693
 impl-trait-for-tuples = "0.1.3"
 
 [dev-dependencies]
