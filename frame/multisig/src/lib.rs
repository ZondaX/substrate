// This file is part of Substrate.

// Copyright (C) 2019-2020 Parity Technologies (UK) Ltd.
// SPDX-License-Identifier: Apache-2.0

// Licensed under the Apache License, Version 2.0 (the "License");
// you may not use this file except in compliance with the License.
// You may obtain a copy of the License at
//
// 	http://www.apache.org/licenses/LICENSE-2.0
//
// Unless required by applicable law or agreed to in writing, software
// distributed under the License is distributed on an "AS IS" BASIS,
// WITHOUT WARRANTIES OR CONDITIONS OF ANY KIND, either express or implied.
// See the License for the specific language governing permissions and
// limitations under the License.

//! # Multisig Module
//! A module for doing multisig dispatch.
//!
//! - [`multisig::Config`](./trait.Config.html)
//! - [`Call`](./enum.Call.html)
//!
//! ## Overview
//!
//! This module contains functionality for multi-signature dispatch, a (potentially) stateful
//! operation, allowing multiple signed
//! origins (accounts) to coordinate and dispatch a call from a well-known origin, derivable
//! deterministically from the set of account IDs and the threshold number of accounts from the
//! set that must approve it. In the case that the threshold is just one then this is a stateless
//! operation. This is useful for multisig wallets where cryptographic threshold signatures are
//! not available or desired.
//!
//! ## Interface
//!
//! ### Dispatchable Functions
//!
//! * `as_multi` - Approve and if possible dispatch a call from a composite origin formed from a
//!   number of signed origins.
//! * `approve_as_multi` - Approve a call from a composite origin.
//! * `cancel_as_multi` - Cancel a call from a composite origin.
//!
//! [`Call`]: ./enum.Call.html
//! [`Config`]: ./trait.Config.html

// Ensure we're `no_std` when compiling for Wasm.
#![cfg_attr(not(feature = "std"), no_std)]

mod tests;
mod benchmarking;
pub mod weights;

use sp_std::prelude::*;
use codec::{Encode, Decode};
use sp_io::hashing::blake2_256;
use frame_support::{decl_module, decl_event, decl_error, decl_storage, Parameter, ensure, RuntimeDebug};
use frame_support::{traits::{Get, ReservableCurrency, Currency},
	weights::{Weight, GetDispatchInfo},
	dispatch::{DispatchResultWithPostInfo, DispatchErrorWithPostInfo, PostDispatchInfo},
};
use frame_system::{self as system, ensure_signed, RawOrigin};
use sp_runtime::{DispatchError, DispatchResult, traits::{Dispatchable, Zero}};
pub use weights::WeightInfo;

<<<<<<< HEAD
type BalanceOf<T> = <<T as Trait>::Currency as Currency<<T as frame_system::Config>::AccountId>>::Balance;
=======
type BalanceOf<T> = <<T as Config>::Currency as Currency<<T as frame_system::Config>::AccountId>>::Balance;
>>>>>>> 21fe14af
/// Just a bunch of bytes, but they should decode to a valid `Call`.
pub type OpaqueCall = Vec<u8>;

/// Configuration trait.
pub trait Config: frame_system::Config {
	/// The overarching event type.
	type Event: From<Event<Self>> + Into<<Self as frame_system::Config>::Event>;

	/// The overarching call type.
	type Call: Parameter + Dispatchable<Origin=Self::Origin, PostInfo=PostDispatchInfo>
		+ GetDispatchInfo + From<frame_system::Call<Self>>;

	/// The currency mechanism.
	type Currency: ReservableCurrency<Self::AccountId>;

	/// The base amount of currency needed to reserve for creating a multisig execution or to store
	/// a dispatch call for later.
	///
	/// This is held for an additional storage item whose value size is
	/// `4 + sizeof((BlockNumber, Balance, AccountId))` bytes and whose key size is
	/// `32 + sizeof(AccountId)` bytes.
	type DepositBase: Get<BalanceOf<Self>>;

	/// The amount of currency needed per unit threshold when creating a multisig execution.
	///
	/// This is held for adding 32 bytes more into a pre-existing storage value.
	type DepositFactor: Get<BalanceOf<Self>>;

	/// The maximum amount of signatories allowed in the multisig.
	type MaxSignatories: Get<u16>;

	/// Weight information for extrinsics in this pallet.
	type WeightInfo: WeightInfo;
}

/// A global extrinsic index, formed as the extrinsic index within a block, together with that
/// block's height. This allows a transaction in which a multisig operation of a particular
/// composite was created to be uniquely identified.
#[derive(Copy, Clone, Eq, PartialEq, Encode, Decode, Default, RuntimeDebug)]
pub struct Timepoint<BlockNumber> {
	/// The height of the chain at the point in time.
	height: BlockNumber,
	/// The index of the extrinsic at the point in time.
	index: u32,
}

/// An open multisig operation.
#[derive(Clone, Eq, PartialEq, Encode, Decode, Default, RuntimeDebug)]
pub struct Multisig<BlockNumber, Balance, AccountId> {
	/// The extrinsic when the multisig operation was opened.
	when: Timepoint<BlockNumber>,
	/// The amount held in reserve of the `depositor`, to be returned once the operation ends.
	deposit: Balance,
	/// The account who opened it (i.e. the first to approve it).
	depositor: AccountId,
	/// The approvals achieved so far, including the depositor. Always sorted.
	approvals: Vec<AccountId>,
}

decl_storage! {
	trait Store for Module<T: Config> as Multisig {
		/// The set of open multisig operations.
		pub Multisigs: double_map
			hasher(twox_64_concat) T::AccountId, hasher(blake2_128_concat) [u8; 32]
			=> Option<Multisig<T::BlockNumber, BalanceOf<T>, T::AccountId>>;

		pub Calls: map hasher(identity) [u8; 32] => Option<(OpaqueCall, T::AccountId, BalanceOf<T>)>;
	}
}

decl_error! {
	pub enum Error for Module<T: Config> {
		/// Threshold must be 2 or greater.
		MinimumThreshold,
		/// Call is already approved by this signatory.
		AlreadyApproved,
		/// Call doesn't need any (more) approvals.
		NoApprovalsNeeded,
		/// There are too few signatories in the list.
		TooFewSignatories,
		/// There are too many signatories in the list.
		TooManySignatories,
		/// The signatories were provided out of order; they should be ordered.
		SignatoriesOutOfOrder,
		/// The sender was contained in the other signatories; it shouldn't be.
		SenderInSignatories,
		/// Multisig operation not found when attempting to cancel.
		NotFound,
		/// Only the account that originally created the multisig is able to cancel it.
		NotOwner,
		/// No timepoint was given, yet the multisig operation is already underway.
		NoTimepoint,
		/// A different timepoint was given to the multisig operation that is underway.
		WrongTimepoint,
		/// A timepoint was given, yet no multisig operation is underway.
		UnexpectedTimepoint,
		/// The maximum weight information provided was too low.
		WeightTooLow,
		/// The data to be stored is already stored.
		AlreadyStored,
	}
}

decl_event! {
	/// Events type.
	pub enum Event<T> where
		AccountId = <T as system::Config>::AccountId,
		BlockNumber = <T as system::Config>::BlockNumber,
		CallHash = [u8; 32]
	{
		/// A new multisig operation has begun. \[approving, multisig, call_hash\]
		NewMultisig(AccountId, AccountId, CallHash),
		/// A multisig operation has been approved by someone.
		/// \[approving, timepoint, multisig, call_hash\]
		MultisigApproval(AccountId, Timepoint<BlockNumber>, AccountId, CallHash),
		/// A multisig operation has been executed. \[approving, timepoint, multisig, call_hash\]
		MultisigExecuted(AccountId, Timepoint<BlockNumber>, AccountId, CallHash, DispatchResult),
		/// A multisig operation has been cancelled. \[cancelling, timepoint, multisig, call_hash\]
		MultisigCancelled(AccountId, Timepoint<BlockNumber>, AccountId, CallHash),
	}
}

enum CallOrHash {
	Call(OpaqueCall, bool),
	Hash([u8; 32]),
}

decl_module! {
	pub struct Module<T: Config> for enum Call where origin: T::Origin {
		type Error = Error<T>;

		/// Deposit one of this module's events by using the default implementation.
		fn deposit_event() = default;

		/// The base amount of currency needed to reserve for creating a multisig execution or to store
		/// a dispatch call for later.
		const DepositBase: BalanceOf<T> = T::DepositBase::get();

		/// The amount of currency needed per unit threshold when creating a multisig execution.
		const DepositFactor: BalanceOf<T> = T::DepositFactor::get();

		/// The maximum amount of signatories allowed for a given multisig.
		const MaxSignatories: u16 = T::MaxSignatories::get();

		/// Immediately dispatch a multi-signature call using a single approval from the caller.
		///
		/// The dispatch origin for this call must be _Signed_.
		///
		/// - `other_signatories`: The accounts (other than the sender) who are part of the
		/// multi-signature, but do not participate in the approval process.
		/// - `call`: The call to be executed.
		///
		/// Result is equivalent to the dispatched result.
		///
		/// # <weight>
		/// O(Z + C) where Z is the length of the call and C its execution weight.
		/// -------------------------------
		/// - DB Weight: None
		/// - Plus Call Weight
		/// # </weight>
		#[weight = (
			T::WeightInfo::as_multi_threshold_1(call.using_encoded(|c| c.len() as u32))
				.saturating_add(call.get_dispatch_info().weight)
				 // AccountData for inner call origin accountdata.
				.saturating_add(T::DbWeight::get().reads_writes(1, 1)),
			call.get_dispatch_info().class,
		)]
		fn as_multi_threshold_1(origin,
			other_signatories: Vec<T::AccountId>,
			call: Box<<T as Config>::Call>,
		) -> DispatchResultWithPostInfo {
			let who = ensure_signed(origin)?;
			let max_sigs = T::MaxSignatories::get() as usize;
			ensure!(!other_signatories.is_empty(), Error::<T>::TooFewSignatories);
			let other_signatories_len = other_signatories.len();
			ensure!(other_signatories_len < max_sigs, Error::<T>::TooManySignatories);
			let signatories = Self::ensure_sorted_and_insert(other_signatories, who)?;

			let id = Self::multi_account_id(&signatories, 1);

			let call_len = call.using_encoded(|c| c.len());
			let result = call.dispatch(RawOrigin::Signed(id).into());

			result.map(|post_dispatch_info| post_dispatch_info.actual_weight
				.map(|actual_weight|
					T::WeightInfo::as_multi_threshold_1(call_len as u32)
						.saturating_add(actual_weight)
				).into()
			).map_err(|err| match err.post_info.actual_weight {
				Some(actual_weight) => {
					let weight_used = T::WeightInfo::as_multi_threshold_1(call_len as u32)
						.saturating_add(actual_weight);
					let post_info = Some(weight_used).into();
					let error = err.error.into();
					DispatchErrorWithPostInfo { post_info, error }
				},
				None => err,
			})
		}

		/// Register approval for a dispatch to be made from a deterministic composite account if
		/// approved by a total of `threshold - 1` of `other_signatories`.
		///
		/// If there are enough, then dispatch the call.
		///
		/// Payment: `DepositBase` will be reserved if this is the first approval, plus
		/// `threshold` times `DepositFactor`. It is returned once this dispatch happens or
		/// is cancelled.
		///
		/// The dispatch origin for this call must be _Signed_.
		///
		/// - `threshold`: The total number of approvals for this dispatch before it is executed.
		/// - `other_signatories`: The accounts (other than the sender) who can approve this
		/// dispatch. May not be empty.
		/// - `maybe_timepoint`: If this is the first approval, then this must be `None`. If it is
		/// not the first approval, then it must be `Some`, with the timepoint (block number and
		/// transaction index) of the first approval transaction.
		/// - `call`: The call to be executed.
		///
		/// NOTE: Unless this is the final approval, you will generally want to use
		/// `approve_as_multi` instead, since it only requires a hash of the call.
		///
		/// Result is equivalent to the dispatched result if `threshold` is exactly `1`. Otherwise
		/// on success, result is `Ok` and the result from the interior call, if it was executed,
		/// may be found in the deposited `MultisigExecuted` event.
		///
		/// # <weight>
		/// - `O(S + Z + Call)`.
		/// - Up to one balance-reserve or unreserve operation.
		/// - One passthrough operation, one insert, both `O(S)` where `S` is the number of
		///   signatories. `S` is capped by `MaxSignatories`, with weight being proportional.
		/// - One call encode & hash, both of complexity `O(Z)` where `Z` is tx-len.
		/// - One encode & hash, both of complexity `O(S)`.
		/// - Up to one binary search and insert (`O(logS + S)`).
		/// - I/O: 1 read `O(S)`, up to 1 mutate `O(S)`. Up to one remove.
		/// - One event.
		/// - The weight of the `call`.
		/// - Storage: inserts one item, value size bounded by `MaxSignatories`, with a
		///   deposit taken for its lifetime of
		///   `DepositBase + threshold * DepositFactor`.
		/// -------------------------------
		/// - DB Weight:
		///     - Reads: Multisig Storage, [Caller Account], Calls (if `store_call`)
		///     - Writes: Multisig Storage, [Caller Account], Calls (if `store_call`)
		/// - Plus Call Weight
		/// # </weight>
		#[weight = {
			let s = other_signatories.len() as u32;
			let z = call.len() as u32;

			T::WeightInfo::as_multi_create(s, z)
			.max(T::WeightInfo::as_multi_create_store(s, z))
			.max(T::WeightInfo::as_multi_approve(s, z))
			.max(T::WeightInfo::as_multi_complete(s, z))
			.saturating_add(*max_weight)
		}]
		fn as_multi(origin,
			threshold: u16,
			other_signatories: Vec<T::AccountId>,
			maybe_timepoint: Option<Timepoint<T::BlockNumber>>,
			call: OpaqueCall,
			store_call: bool,
			max_weight: Weight,
		) -> DispatchResultWithPostInfo {
			let who = ensure_signed(origin)?;
			Self::operate(who, threshold, other_signatories, maybe_timepoint, CallOrHash::Call(call, store_call), max_weight)
		}

		/// Register approval for a dispatch to be made from a deterministic composite account if
		/// approved by a total of `threshold - 1` of `other_signatories`.
		///
		/// Payment: `DepositBase` will be reserved if this is the first approval, plus
		/// `threshold` times `DepositFactor`. It is returned once this dispatch happens or
		/// is cancelled.
		///
		/// The dispatch origin for this call must be _Signed_.
		///
		/// - `threshold`: The total number of approvals for this dispatch before it is executed.
		/// - `other_signatories`: The accounts (other than the sender) who can approve this
		/// dispatch. May not be empty.
		/// - `maybe_timepoint`: If this is the first approval, then this must be `None`. If it is
		/// not the first approval, then it must be `Some`, with the timepoint (block number and
		/// transaction index) of the first approval transaction.
		/// - `call_hash`: The hash of the call to be executed.
		///
		/// NOTE: If this is the final approval, you will want to use `as_multi` instead.
		///
		/// # <weight>
		/// - `O(S)`.
		/// - Up to one balance-reserve or unreserve operation.
		/// - One passthrough operation, one insert, both `O(S)` where `S` is the number of
		///   signatories. `S` is capped by `MaxSignatories`, with weight being proportional.
		/// - One encode & hash, both of complexity `O(S)`.
		/// - Up to one binary search and insert (`O(logS + S)`).
		/// - I/O: 1 read `O(S)`, up to 1 mutate `O(S)`. Up to one remove.
		/// - One event.
		/// - Storage: inserts one item, value size bounded by `MaxSignatories`, with a
		///   deposit taken for its lifetime of
		///   `DepositBase + threshold * DepositFactor`.
		/// ----------------------------------
		/// - DB Weight:
		///     - Read: Multisig Storage, [Caller Account]
		///     - Write: Multisig Storage, [Caller Account]
		/// # </weight>
		#[weight = {
			let s = other_signatories.len() as u32;

			T::WeightInfo::approve_as_multi_create(s)
			.max(T::WeightInfo::approve_as_multi_approve(s))
			.max(T::WeightInfo::approve_as_multi_complete(s))
			.saturating_add(*max_weight)
		}]
		fn approve_as_multi(origin,
			threshold: u16,
			other_signatories: Vec<T::AccountId>,
			maybe_timepoint: Option<Timepoint<T::BlockNumber>>,
			call_hash: [u8; 32],
			max_weight: Weight,
		) -> DispatchResultWithPostInfo {
			let who = ensure_signed(origin)?;
			Self::operate(who, threshold, other_signatories, maybe_timepoint, CallOrHash::Hash(call_hash), max_weight)
		}

		/// Cancel a pre-existing, on-going multisig transaction. Any deposit reserved previously
		/// for this operation will be unreserved on success.
		///
		/// The dispatch origin for this call must be _Signed_.
		///
		/// - `threshold`: The total number of approvals for this dispatch before it is executed.
		/// - `other_signatories`: The accounts (other than the sender) who can approve this
		/// dispatch. May not be empty.
		/// - `timepoint`: The timepoint (block number and transaction index) of the first approval
		/// transaction for this dispatch.
		/// - `call_hash`: The hash of the call to be executed.
		///
		/// # <weight>
		/// - `O(S)`.
		/// - Up to one balance-reserve or unreserve operation.
		/// - One passthrough operation, one insert, both `O(S)` where `S` is the number of
		///   signatories. `S` is capped by `MaxSignatories`, with weight being proportional.
		/// - One encode & hash, both of complexity `O(S)`.
		/// - One event.
		/// - I/O: 1 read `O(S)`, one remove.
		/// - Storage: removes one item.
		/// ----------------------------------
		/// - DB Weight:
		///     - Read: Multisig Storage, [Caller Account], Refund Account, Calls
		///     - Write: Multisig Storage, [Caller Account], Refund Account, Calls
		/// # </weight>
		#[weight = T::WeightInfo::cancel_as_multi(other_signatories.len() as u32)]
		fn cancel_as_multi(origin,
			threshold: u16,
			other_signatories: Vec<T::AccountId>,
			timepoint: Timepoint<T::BlockNumber>,
			call_hash: [u8; 32],
		) -> DispatchResult {
			let who = ensure_signed(origin)?;
			ensure!(threshold >= 2, Error::<T>::MinimumThreshold);
			let max_sigs = T::MaxSignatories::get() as usize;
			ensure!(!other_signatories.is_empty(), Error::<T>::TooFewSignatories);
			ensure!(other_signatories.len() < max_sigs, Error::<T>::TooManySignatories);
			let signatories = Self::ensure_sorted_and_insert(other_signatories, who.clone())?;

			let id = Self::multi_account_id(&signatories, threshold);

			let m = <Multisigs<T>>::get(&id, call_hash)
				.ok_or(Error::<T>::NotFound)?;
			ensure!(m.when == timepoint, Error::<T>::WrongTimepoint);
			ensure!(m.depositor == who, Error::<T>::NotOwner);

			let _ = T::Currency::unreserve(&m.depositor, m.deposit);
			<Multisigs<T>>::remove(&id, &call_hash);
			Self::clear_call(&call_hash);

			Self::deposit_event(RawEvent::MultisigCancelled(who, timepoint, id, call_hash));
			Ok(())
		}
	}
}

impl<T: Config> Module<T> {
	/// Derive a multi-account ID from the sorted list of accounts and the threshold that are
	/// required.
	///
	/// NOTE: `who` must be sorted. If it is not, then you'll get the wrong answer.
	pub fn multi_account_id(who: &[T::AccountId], threshold: u16) -> T::AccountId {
		let entropy = (b"modlpy/utilisuba", who, threshold).using_encoded(blake2_256);
		T::AccountId::decode(&mut &entropy[..]).unwrap_or_default()
	}

	fn operate(
		who: T::AccountId,
		threshold: u16,
		other_signatories: Vec<T::AccountId>,
		maybe_timepoint: Option<Timepoint<T::BlockNumber>>,
		call_or_hash: CallOrHash,
		max_weight: Weight,
	) -> DispatchResultWithPostInfo {
		ensure!(threshold >= 2, Error::<T>::MinimumThreshold);
		let max_sigs = T::MaxSignatories::get() as usize;
		ensure!(!other_signatories.is_empty(), Error::<T>::TooFewSignatories);
		let other_signatories_len = other_signatories.len();
		ensure!(other_signatories_len < max_sigs, Error::<T>::TooManySignatories);
		let signatories = Self::ensure_sorted_and_insert(other_signatories, who.clone())?;

		let id = Self::multi_account_id(&signatories, threshold);

		// Threshold > 1; this means it's a multi-step operation. We extract the `call_hash`.
		let (call_hash, call_len, maybe_call, store) = match call_or_hash {
			CallOrHash::Call(call, should_store) => {
				let call_hash = blake2_256(&call);
				let call_len = call.len();
				(call_hash, call_len, Some(call), should_store)
			}
			CallOrHash::Hash(h) => (h, 0, None, false),
		};

		// Branch on whether the operation has already started or not.
		if let Some(mut m) = <Multisigs<T>>::get(&id, call_hash) {
			// Yes; ensure that the timepoint exists and agrees.
			let timepoint = maybe_timepoint.ok_or(Error::<T>::NoTimepoint)?;
			ensure!(m.when == timepoint, Error::<T>::WrongTimepoint);

			// Ensure that either we have not yet signed or that it is at threshold.
			let mut approvals = m.approvals.len() as u16;
			// We only bother with the approval if we're below threshold.
			let maybe_pos = m.approvals.binary_search(&who).err().filter(|_| approvals < threshold);
			// Bump approvals if not yet voted and the vote is needed.
			if maybe_pos.is_some() { approvals += 1; }

			// We only bother fetching/decoding call if we know that we're ready to execute.
			let maybe_approved_call = if approvals >= threshold {
				Self::get_call(&call_hash, maybe_call.as_ref().map(|c| c.as_ref()))
			} else { None };

			if let Some((call, call_len)) = maybe_approved_call {
				// verify weight
				ensure!(call.get_dispatch_info().weight <= max_weight, Error::<T>::WeightTooLow);

				// Clean up storage before executing call to avoid an possibility of reentrancy
				// attack.
				<Multisigs<T>>::remove(&id, call_hash);
				Self::clear_call(&call_hash);
				T::Currency::unreserve(&m.depositor, m.deposit);

				let result = call.dispatch(RawOrigin::Signed(id.clone()).into());
				Self::deposit_event(RawEvent::MultisigExecuted(
					who, timepoint, id, call_hash, result.map(|_| ()).map_err(|e| e.error)
				));
				Ok(get_result_weight(result).map(|actual_weight|
					T::WeightInfo::as_multi_complete(
						other_signatories_len as u32,
						call_len as u32
					).saturating_add(actual_weight)
				).into())
			} else {
				// We cannot dispatch the call now; either it isn't available, or it is, but we
				// don't have threshold approvals even with our signature.

				// Store the call if desired.
				let stored = if let Some(data) = maybe_call.filter(|_| store) {
					Self::store_call_and_reserve(who.clone(), &call_hash, data, BalanceOf::<T>::zero())?;
					true
				} else {
					false
				};

				if let Some(pos) = maybe_pos {
					// Record approval.
					m.approvals.insert(pos, who.clone());
					<Multisigs<T>>::insert(&id, call_hash, m);
					Self::deposit_event(RawEvent::MultisigApproval(who, timepoint, id, call_hash));
				} else {
					// If we already approved and didn't store the Call, then this was useless and
					// we report an error.
					ensure!(stored, Error::<T>::AlreadyApproved);
				}

				let final_weight = if stored {
					T::WeightInfo::as_multi_approve_store(
						other_signatories_len as u32,
						call_len as u32,
					)
				} else {
					T::WeightInfo::as_multi_approve(
						other_signatories_len as u32,
						call_len as u32,
					)
				};
				// Call is not made, so the actual weight does not include call
				Ok(Some(final_weight).into())
			}
		} else {
			// Not yet started; there should be no timepoint given.
			ensure!(maybe_timepoint.is_none(), Error::<T>::UnexpectedTimepoint);

			// Just start the operation by recording it in storage.
			let deposit = T::DepositBase::get() + T::DepositFactor::get() * threshold.into();

			// Store the call if desired.
			let stored = if let Some(data) = maybe_call.filter(|_| store) {
				Self::store_call_and_reserve(who.clone(), &call_hash, data, deposit)?;
				true
			} else {
				T::Currency::reserve(&who, deposit)?;
				false
			};

			<Multisigs<T>>::insert(&id, call_hash, Multisig {
				when: Self::timepoint(),
				deposit,
				depositor: who.clone(),
				approvals: vec![who.clone()],
			});
			Self::deposit_event(RawEvent::NewMultisig(who, id, call_hash));

			let final_weight = if stored {
				T::WeightInfo::as_multi_create_store(
					other_signatories_len as u32,
					call_len as u32,
				)
			} else {
				T::WeightInfo::as_multi_create(
					other_signatories_len as u32,
					call_len as u32,
				)
			};
			// Call is not made, so the actual weight does not include call
			Ok(Some(final_weight).into())
		}
	}

	/// Place a call's encoded data in storage, reserving funds as appropriate.
	///
	/// We store `data` here because storing `call` would result in needing another `.encode`.
	///
	/// Returns a `bool` indicating whether the data did end up being stored.
	fn store_call_and_reserve(
		who: T::AccountId,
		hash: &[u8; 32],
		data: OpaqueCall,
		other_deposit: BalanceOf<T>,
	) -> DispatchResult {
		ensure!(!Calls::<T>::contains_key(hash), Error::<T>::AlreadyStored);
		let deposit = other_deposit + T::DepositBase::get()
			+ T::DepositFactor::get() * BalanceOf::<T>::from(((data.len() + 31) / 32) as u32);
		T::Currency::reserve(&who, deposit)?;
		Calls::<T>::insert(&hash, (data, who, deposit));
		Ok(())
	}

	/// Attempt to decode and return the call, provided by the user or from storage.
	fn get_call(hash: &[u8; 32], maybe_known: Option<&[u8]>) -> Option<(<T as Config>::Call, usize)> {
		maybe_known.map_or_else(|| {
			Calls::<T>::get(hash).and_then(|(data, ..)| {
				Decode::decode(&mut &data[..]).ok().map(|d| (d, data.len()))
			})
		}, |data| {
			Decode::decode(&mut &data[..]).ok().map(|d| (d, data.len()))
		})
	}

	/// Attempt to remove a call from storage, returning any deposit on it to the owner.
	fn clear_call(hash: &[u8; 32]) {
		if let Some((_, who, deposit)) = Calls::<T>::take(hash) {
			T::Currency::unreserve(&who, deposit);
		}
	}

	/// The current `Timepoint`.
	pub fn timepoint() -> Timepoint<T::BlockNumber> {
		Timepoint {
			height: <system::Module<T>>::block_number(),
			index: <system::Module<T>>::extrinsic_index().unwrap_or_default(),
		}
	}

	/// Check that signatories is sorted and doesn't contain sender, then insert sender.
	fn ensure_sorted_and_insert(other_signatories: Vec<T::AccountId>, who: T::AccountId)
		-> Result<Vec<T::AccountId>, DispatchError>
	{
		let mut signatories = other_signatories;
		let mut maybe_last = None;
		let mut index = 0;
		for item in signatories.iter() {
			if let Some(last) = maybe_last {
				ensure!(last < item, Error::<T>::SignatoriesOutOfOrder);
			}
			if item <= &who {
				ensure!(item != &who, Error::<T>::SenderInSignatories);
				index += 1;
			}
			maybe_last = Some(item);
		}
		signatories.insert(index, who);
		Ok(signatories)
	}
}

/// Return the weight of a dispatch call result as an `Option`.
///
/// Will return the weight regardless of what the state of the result is.
fn get_result_weight(result: DispatchResultWithPostInfo) -> Option<Weight> {
	match result {
		Ok(post_info) => post_info.actual_weight,
		Err(err) => err.post_info.actual_weight,
	}
}<|MERGE_RESOLUTION|>--- conflicted
+++ resolved
@@ -62,11 +62,7 @@
 use sp_runtime::{DispatchError, DispatchResult, traits::{Dispatchable, Zero}};
 pub use weights::WeightInfo;
 
-<<<<<<< HEAD
-type BalanceOf<T> = <<T as Trait>::Currency as Currency<<T as frame_system::Config>::AccountId>>::Balance;
-=======
 type BalanceOf<T> = <<T as Config>::Currency as Currency<<T as frame_system::Config>::AccountId>>::Balance;
->>>>>>> 21fe14af
 /// Just a bunch of bytes, but they should decode to a valid `Call`.
 pub type OpaqueCall = Vec<u8>;
 
